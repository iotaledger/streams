[package]
authors = [
  "Vlad Semenov <vlad.semenov@iota.org>",
  "Dyrell Chapman <dyrell.chapman@iota.org>",
  "Brord van Wierst <brord@iota.org>",
  "Arnau Orriols <arnau.orriols@iota.org>",
]
description = "A Rust framework for developing cryptographic communication protocols"
edition = "2018"
keywords = ["iota", "LETS Framework", "LETS", "Streams", "Communication Protocol"]
license = "Apache-2.0/MIT"
name = "lets"
readme = "README.md"
version = "0.1.2"

[features]
default = ["tangle-client", "did"]
# Enable the IOTA-Tangle transport client (implies `std` features)
tangle-client = ["iota-client/async", "futures", "iota-crypto/blake2b"]
# Enable the wasm-compatible IOTA-Tangle transport client (incompatile with `tangle-client` feature due to `iota-client/async` using `tokio`. Implies `std` feature)
tangle-client-wasm = ["iota-client/wasm", "futures"]
# Enable Iota Identity for use with Streams
<<<<<<< HEAD
did = ["identity_iota", "serde"]
# # Enable synchronized transports using parking-lot
sync-parking-lot = ["parking_lot"]
# # Enable synchronized transports using spin 
sync-spin = ["spin"]
=======
did = ["identity", "serde"]
>>>>>>> a5c3fb32

[dependencies]
# Local dependencies
# TODO: remove osrng feature once x25519 is not performed here
spongos = {path = "../spongos", default-features = false, features = ["osrng"]}

# IOTA dependencies
iota-crypto = {version = "0.9.1", default-features = false, features = ["x25519", "ed25519", "sha"]}

# 3rd-party dependencies
anyhow = {version = "1.0", default-features = false}
async-trait = {version = "0.1", default-features = false}
hex = {version = "0.4", default-features = false}

# Optional dependencies
futures = {version = "0.3.8", default-features = false, optional = true}
identity_iota = {git = "https://github.com/iotaledger/identity.rs", rev = "d3920c2", default-features = false, optional = true}
iota-client = {version = "1.1.1", default-features = false, optional = true}
serde = {version = "1.0", default-features = false, features = ["derive"], optional = true}<|MERGE_RESOLUTION|>--- conflicted
+++ resolved
@@ -20,15 +20,7 @@
 # Enable the wasm-compatible IOTA-Tangle transport client (incompatile with `tangle-client` feature due to `iota-client/async` using `tokio`. Implies `std` feature)
 tangle-client-wasm = ["iota-client/wasm", "futures"]
 # Enable Iota Identity for use with Streams
-<<<<<<< HEAD
-did = ["identity_iota", "serde"]
-# # Enable synchronized transports using parking-lot
-sync-parking-lot = ["parking_lot"]
-# # Enable synchronized transports using spin 
-sync-spin = ["spin"]
-=======
 did = ["identity", "serde"]
->>>>>>> a5c3fb32
 
 [dependencies]
 # Local dependencies
