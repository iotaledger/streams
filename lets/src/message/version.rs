--- conflicted
+++ resolved
@@ -12,11 +12,7 @@
 //! Backwards compatibility of the Streams implementations is welcome and not mandatory.
 
 /// Streams version number.
-<<<<<<< HEAD
 pub(crate) const STREAMS_VER: u8 = 2;
-=======
-pub(crate) const STREAMS_1_VER: u8 = 1;
->>>>>>> 0b7092e8
 
 /// Encoding Constants
 pub(crate) const UTF8: u8 = 0;
