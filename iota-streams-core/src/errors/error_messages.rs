use crate::prelude::String;
use core::fmt::Debug;

use displaydoc::Display;

pub struct WrappedError<T: Debug>(pub T);

#[derive(Display, Debug)]
pub enum Errors {
    //////////
    // Generic
    //////////
    /// Max size exceeded (expected: {0}, found: {1})
    MaxSizeExceeded(usize, usize),
    /// Value out of range (max: {0}, index: {1})
    ValueOutOfRange(usize, usize),
    /// Value does not match (expected: {0}, found: {1})
    ValueMismatch(usize, usize),
    /// Size of vec/array does not match (expected: {0}, found: {1})
    LengthMismatch(usize, usize),
    /// Spongos is not committed, outer position is not 0
    SpongosNotCommitted,
    /// Link not found in store. (Possibly unimplemented)
    GenericLinkNotFound,
<<<<<<< HEAD
    /// Unexpected/invalid Identifier
    BadIdentifier,
    /// Psk has already been stored
    PskAlreadyStored,
=======
    /// Input string {0} is not in hex format
    BadHexFormat(String),
>>>>>>> c11de1dd

    //////////
    // Cryptographic
    //////////
    /// Failed to convert ed25519 public key to x25519 public key
    KeyConversionFailure,

    //////////
    // DDML Wrap/Unwrap
    //////////
    /// There was an issue with the calculated signature, cannot unwrap message
    SignatureMismatch,
    /// There was an issue with calculating the signature, cannot wrap message.
    SignatureFailure,
    /// Failure to generate ed25519 public key
    PublicKeyGenerationFailure,
    /// Failure to generate x25519 public key
    XPublicKeyGenerationFailure,
    /// Integrity violation. Bad MAC
    BadMac,
    /// No default Random Number Generator available for no_std usage
    NoStdRngMissing,
    /// Oneof value is unexpected
    BadOneof,

    //////////
    // DDML IO
    //////////
    /// Not enough space allocated for output stream (expected: {0}, found: {1})
    StreamAllocationExceededOut(usize, usize),
    /// Not enough space allocated for input stream (expected: {0}, found: {1})
    StreamAllocationExceededIn(usize, usize),
    /// Output stream has not been exhausted. Remaining: {0}
    OutputStreamNotFullyConsumed(usize),
    /// Input stream has not been exhausted. Remaining: {0}
    InputStreamNotFullyConsumed(usize),

    //////////
    // Generic Transport
    //////////
    /// More than one message found: with link {0}
    MessageNotUnique(String),
    /// Message at link {0} not found in store
    MessageLinkNotFound(String),
    /// Message at link {0} not found in tangle
    MessageLinkNotFoundInTangle(String),
    /// Transport object is already borrowed
    TransportNotAvailable,

    //////////
    // Iota Client
    //////////
    /// Iota Message Address failed to generate. // UNUSED
    BadTransactionAddress,
    /// Iota Message Tag failed to generate. // UNUSED
    BadTransactionTag,
    /// Message index not found
    IndexNotFound,
    /// Message data not found
    MessageContentsNotFound,
    /// Iota Message failed to generate. // UNUSED
    BadMessageTimestamp,
    /// Iota Message Payload failed to generate.
    BadMessagePayload,
    /// Iota Message failed to seal. // UNUSED
    MessageSealFailure,
    /// Iota Message failed to attach. // UNUSED
    MessageAttachFailure,
    /// Iota Message failed to build. // UNUSED
    MessageBuildFailure,
    /// Iota Client failed to perform operation.
    ClientOperationFailure,

    //////////
    // Messages
    //////////
    /// Message version not supported (expected: {0}, found: {1})
    InvalidMsgVersion(u8, u8),
    /// Message frame type not supported (expected: {0}, found: {1})
    InvalidMsgType(u8, u8),
    /// Message type is not known (found: {0})
    UnknownMsgType(u8),
    /// Reserved bits are improperly formatted
    InvalidBitReservation,
    /// Message is not an announcement (found: {0})
    NotAnnouncement(u8),
    /// Message info provided is not registered (found: {0})
    BadMessageInfo(u8),
    /// Failed to make message
    MessageCreationFailure,
    /// Identifier could not be generated with given bytes. Must be an ed25519 Public Key or a PskId
    IdentifierGenerationFailure,

    //////////
    // Users
    //////////
    /// Cannot create a channel, user is already registered to channel {0}
    ChannelCreationFailure(String),
    /// Cannot unwrap announcement message, already registered to channel {0}
    UserAlreadyRegistered(String),
    /// User is not registered to a channel
    UserNotRegistered,
    /// Message application instance does not match user channel (expected: {0}, found: {1}
    MessageAppInstMismatch(String, String),
    /// Author public x25519 exchange key not found in user instance
    AuthorExchangeKeyNotFound,
    /// Author public ed25519 signature key not found in user instance
    AuthorSigKeyNotFound,
    /// Error retrieving sequence number for message preparation: No sequence number generated
    SeqNumRetrievalFailure,
    /// State store has failed to retrieve
    StateStoreFailure,
    /// Cannot generate new channel, it may already exists. please try using a different seed
    ChannelDuplication,
    /// Subscriber already has a psk stored, cannot add another
    SinglePskAllowance,

    //////////
    // User Recovery
    //////////
    /// Application Instance recovery failed (expected: 0 | 1, found: {0})
    AppInstRecoveryFailure(u8),
    /// Author signature pubkey recovery failed (expected: 0 | 1, found: {0})
    AuthorSigPkRecoveryFailure(u8),
    /// User Version does not match (expected: {0}, found: {1}
    UserVersionRecoveryFailure(u8, u8),
    /// Recovered flag does not match expected: flag (expected: {0}, found: {1})
    UserFlagRecoveryFailure(u8, u8),

    //////////
    // Examples
    //////////
    /// Public Payload does not match (expected: {0}, found: {1})
    PublicPayloadMismatch(String, String),
    /// Public Payload does not match (expected: {0}, found: {1})
    MaskedPayloadMismatch(String, String),
    /// Branching flag for subscriber {0} should match authors branching flag
    BranchingFlagMismatch(String),
    /// Channel Application Instance for subscriber {0} should match authors.
    ApplicationInstanceMismatch(String),
    /// Channel Application Instance for subscriber {0} should match announcement.
    ApplicationInstanceAnnouncementMismatch(String),
    /// Subscriber {0} should not be able to access this message
    SubscriberAccessMismatch(String),
    /// Expected Link does not match (expected: {0}, found {1})
    LinkMismatch(String, String),

    //////////
    // Tests
    //////////
    /// Bytes are invalid. Values don't match (expected {0}, found {1}
    InvalidBytes(String, String),
    /// Squeezed tag is invalid. Unwrapped tag doesn't match (expected {0}, found {1}
    InvalidTagSqueeze(String, String),
    /// Squeezed hash is invalid. Unwrapped hash doesn't match (expected {0}, found {1}
    InvalidHashSqueeze(String, String),
    /// Squeezed key is invalid. Unwrapped key doesn't match (expected {0}, found {1}
    InvalidKeySqueeze(String, String),
    /// Subscriber {0} failed to unwrap message, may not have access to branch
    MessageUnwrapFailure(String),
}<|MERGE_RESOLUTION|>--- conflicted
+++ resolved
@@ -22,15 +22,12 @@
     SpongosNotCommitted,
     /// Link not found in store. (Possibly unimplemented)
     GenericLinkNotFound,
-<<<<<<< HEAD
     /// Unexpected/invalid Identifier
     BadIdentifier,
     /// Psk has already been stored
     PskAlreadyStored,
-=======
     /// Input string {0} is not in hex format
     BadHexFormat(String),
->>>>>>> c11de1dd
 
     //////////
     // Cryptographic
