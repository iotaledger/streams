//! IOTA Streams Application layer: core definitions and Channel Application.
//!
//! # Streams Application
//! Streams Application is a message-oriented cryptographic protocol. Application
//! defines protocol parties, their roles, syntax and semantic of protocol messages.
//! Messages are declared in DDML syntax and are processed according to
//! DDML rules. Streams Message consists of Header and Application-specific Content.
//!
//! # Channel Application
//! Channel Application has evolved from previous versions of Streams. There are two
//! roles: Author and Subscriber. Author is a channel instance owner capable of
//! proving her identity by signing messages. Subscribers in this sense are anonymous
//! as their public identity (Ed25519 public key) are not revealed publicly.
//! Author can share session key information (Keyload) with a set of Subscribers.
//! Author as well as allowed Subscribers can then interact privately and securely.
//!
//! # Customization
//! There are a few known issues that arise in practice. Streams v1.1 makes an attempt
//! at tackling them by tweaking run-time and compile-time parameters. If Channel
//! Application is not suitable for your needs you can implement your own Application,
//! and DDML implementation as a EDSL allows you to easily wrap and unwrap
//! messages of your Application. And when DDML is not powerful enough,
//! it can be extended with custom commands.

#![no_std]

#[cfg(not(feature = "std"))]
#[macro_use]
extern crate alloc;

#[cfg(feature = "std")]
#[macro_use]
extern crate std;

pub mod identifier;

/// Streams Message definitions and utils for wrapping/unwrapping.
pub mod message;

/// Transport-related abstractions.
pub mod transport;

pub use cstr_core;
pub use cty;
<<<<<<< HEAD
#[cfg(any(feature = "client", feature = "wasm-client"))]
pub use futures;
=======
>>>>>>> ee8e835b
// pub trait TrustProvider<PublicKey> {
// fn check_trusted(pk: &PublicKey) -> Result<()>;
// }<|MERGE_RESOLUTION|>--- conflicted
+++ resolved
@@ -41,12 +41,4 @@
 pub mod transport;
 
 pub use cstr_core;
-pub use cty;
-<<<<<<< HEAD
-#[cfg(any(feature = "client", feature = "wasm-client"))]
-pub use futures;
-=======
->>>>>>> ee8e835b
-// pub trait TrustProvider<PublicKey> {
-// fn check_trusted(pk: &PublicKey) -> Result<()>;
-// }+pub use cty;