[package]
name = "iota-streams-app"
version = "0.1.2"
authors = ["Vlad Semenov <vlad.semenov@iota.org>", "Dyrell Chapman <dyrell.chapman@iota.org>", "Brord van Wierst <brord@iota.org>", "Arnau Orriols <arnau.orriols@iota.org>"]
edition = "2018"
license = "Apache-2.0/MIT"
readme = "README.md"
keywords = ["iota", "streams", "app"]
description = "A rust implementation of the IOTA Streams applications"

[features]
default = ["std", "client"]
# Enable `std` feature in dependencies
<<<<<<< HEAD
std = ["iota-streams-core/std", "iota-streams-core-edsig/std", "iota-streams-ddml/std", "hex/std"]

=======
std = ["iota-streams-core/std", "iota-streams-ddml/std", "hex/std"]
>>>>>>> 901a8696
# Enable Tangle-specific transport abstractions
tangle = []
# Enable Tangle transport client implementation (implies `tangle` and `std` features)
client = ["iota-client/async", "futures", "tangle", "std"]
# Enable Tangle wasm-compatible client implementation (incompatile with `client` feature due to `iota-client/async` using `tokio`)
wasm-client = ["iota-client/wasm", "futures", "tangle", "std"]
# Enable synchronized transports using parking-lot
sync-parking-lot = ["iota-streams-core/sync-parking-lot"]
# Enable synchronized transports using spin 
sync-spin = ["iota-streams-core/sync-spin"]
# Enable Iota Identity for use with Streams
did = ["identity"]

[dependencies]
iota-streams-core = { version = "0.1.2", path = "../iota-streams-core", default-features = false }
iota-streams-ddml = { version = "0.1.2", path = "../iota-streams-ddml", default-features = false }

hex = { version = "0.4", default-features = false, optional = false }

iota-crypto = { version = "0.9.1", default-features = false }

# Dependencies for "client" feature
iota-client = { version = "1.1.1", default-features = false, optional = true }
futures = { version = "0.3.8", default-features = false, features = ["executor"], optional = true }

identity = { git = "https://github.com/iotaledger/identity.rs", branch = "main", default-features = false, optional = true  }
serde = { version = "1.0", features = ["derive"] }

cstr_core = { version = "0.2.2", default-features = false, features = ["alloc"] }
cty = { version = "0.2.1" }

[dev-dependencies]
# anyhow is used in doctests
anyhow = { version = "1.0", default-features = false, features = ["std"] }<|MERGE_RESOLUTION|>--- conflicted
+++ resolved
@@ -11,12 +11,7 @@
 [features]
 default = ["std", "client"]
 # Enable `std` feature in dependencies
-<<<<<<< HEAD
-std = ["iota-streams-core/std", "iota-streams-core-edsig/std", "iota-streams-ddml/std", "hex/std"]
-
-=======
 std = ["iota-streams-core/std", "iota-streams-ddml/std", "hex/std"]
->>>>>>> 901a8696
 # Enable Tangle-specific transport abstractions
 tangle = []
 # Enable Tangle transport client implementation (implies `tangle` and `std` features)
