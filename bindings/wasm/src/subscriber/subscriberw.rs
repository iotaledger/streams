--- conflicted
+++ resolved
@@ -6,11 +6,6 @@
 
 use core::cell::RefCell;
 use iota_streams::{
-<<<<<<< HEAD
-    app::{
-        futures::executor::block_on,
-        transport::{tangle::client::Client as ApiClient, TransportOptions},
-=======
     app::transport::{
         tangle::client::Client as ApiClient,
         TransportOptions,
@@ -19,9 +14,7 @@
         psk_from_seed,
         pskid_from_psk,
         tangle::Subscriber as ApiSubscriber,
->>>>>>> ee8e835b
     },
-    app_channels::api::{psk_from_seed, pskid_from_psk, tangle::Subscriber as ApiSubscriber},
     core::{
         prelude::{Rc, String},
         psk::{pskid_from_hex_str, pskid_to_hex_string},
