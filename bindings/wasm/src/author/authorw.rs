--- conflicted
+++ resolved
@@ -12,24 +12,17 @@
 /// Streams imports
 use iota_streams::{
     app::{
-<<<<<<< HEAD
-        futures::executor::block_on,
         id::Identifier,
-        transport::{tangle::client::Client as ApiClient, TransportOptions},
-=======
-        identifier::Identifier,
         transport::{
             tangle::client::Client as ApiClient,
-            TransportOptions,
+            TransportOptions
         },
     },
     app_channels::api::{
         psk_from_seed,
         pskid_from_psk,
-        tangle::Author as ApiAuthor,
->>>>>>> ee8e835b
+        tangle::Author as ApiAuthor
     },
-    app_channels::api::{psk_from_seed, pskid_from_psk, tangle::Author as ApiAuthor},
     core::{
         prelude::{Rc, String, ToString},
         psk::pskid_from_hex_str,
