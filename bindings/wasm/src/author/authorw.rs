use core::convert::TryInto as _;
use wasm_bindgen::prelude::*;

use crate::{
    types::{
        PskIds as PskIdsW,
        PublicKeys as PublicKeysW,
        *,
    },
    user::userw::*,
    wait,
};
use js_sys::Array;

use core::cell::RefCell;

use iota_streams::app::identifier::Identifier;
/// Streams imports
use iota_streams::{
    app::transport::{
        tangle::client::Client as ApiClient,
        TransportOptions,
    },
    app_channels::api::{
        psk_from_seed,
        pskid_from_psk,
        tangle::{
            Address as ApiAddress,
            Author as ApiAuthor,
        },
    },
    core::{
        prelude::{
            Rc,
            String,
            ToString,
        },
        psk::pskid_to_hex_string,
    },
    ddml::types::*,
};

#[wasm_bindgen]
pub struct Author {
    author: Rc<RefCell<ApiAuthor<ClientWrap>>>,
}

#[wasm_bindgen]
impl Author {
    #[wasm_bindgen(constructor)]
    pub fn new(seed: String, options: SendOptions, implementation: ChannelType) -> Author {
        let mut client = ApiClient::new_from_url(&options.url());
        client.set_send_options(options.into());
        let transport = Rc::new(RefCell::new(client));

        let author = Rc::new(RefCell::new(ApiAuthor::new(&seed, implementation.into(), transport)));
        Author { author }
    }

    pub fn from_client(client: Client, seed: String, implementation: ChannelType) -> Author {
        let author = Rc::new(RefCell::new(ApiAuthor::new(
            &seed,
            implementation.into(),
            client.to_inner(),
        )));
        Author { author }
    }

    #[wasm_bindgen(catch)]
    pub fn import(client: Client, bytes: Vec<u8>, password: &str) -> Result<Author> {
        ApiAuthor::import(&bytes, password, client.to_inner()).map_or_else(
            |err| Err(JsValue::from_str(&err.to_string())),
            |v| {
                Ok(Author {
                    author: Rc::new(RefCell::new(v)),
                })
            },
        )
    }

    #[wasm_bindgen(catch)]
    pub fn export(&self, password: &str) -> Result<Vec<u8>> {
        self.author
            .borrow_mut()
            .export(password)
            .map_or_else(|err| Err(JsValue::from_str(&err.to_string())), Ok)
    }

    #[wasm_bindgen(catch)]
    pub async fn recover(
        seed: String,
        ann_address: Address,
        implementation: ChannelType,
        options: SendOptions,
    ) -> Result<Author> {
        let mut client = ApiClient::new_from_url(&options.url());
        client.set_send_options(options.into());
        let transport = Rc::new(RefCell::new(client));

        ApiAuthor::recover(
            &seed,
            &ann_address
                .try_into()
                .map_or_else(|_err| ApiAddress::default(), |addr| addr),
            implementation.into(),
            transport,
        )
        .await
        .map_or_else(
            |err| Err(JsValue::from_str(&err.to_string())),
            |auth| {
                Ok(Author {
                    author: Rc::new(RefCell::new(auth)),
                })
            },
        )
    }

    pub fn clone(&self) -> Author {
        Author {
            author: self.author.clone(),
        }
    }

    #[wasm_bindgen(catch)]
    pub fn channel_address(&self) -> Result<String> {
        to_result(
            self.author
                .borrow_mut()
                .channel_address()
                .map(|addr| addr.to_string())
                .ok_or("channel not created"),
        )
    }

    #[wasm_bindgen(catch)]
    pub fn is_multi_branching(&self) -> Result<bool> {
        Ok(self.author.borrow_mut().is_multi_branching())
    }

    #[wasm_bindgen(catch)]
    pub fn get_client(&self) -> Client {
        Client(self.author.borrow_mut().get_transport().clone())
    }

    #[wasm_bindgen(catch)]
    pub fn store_psk(&self, psk_seed_str: String) -> Result<String> {
        let psk = psk_from_seed(psk_seed_str.as_bytes());
        let pskid = pskid_from_psk(&psk);
        let pskid_str = pskid_to_hex_string(&pskid);
        to_result(self.author.borrow_mut().store_psk(pskid, psk))?;
        Ok(pskid_str)
    }

    #[wasm_bindgen(catch)]
    pub fn get_public_key(&self) -> Result<String> {
        Ok(public_key_to_string(self.author.borrow_mut().get_public_key()))
    }

    #[wasm_bindgen(catch)]
    pub async fn send_announce(self) -> Result<UserResponse> {
        self.author.borrow_mut().send_announce().await.map_or_else(
            |err| Err(JsValue::from_str(&err.to_string())),
            |addr| Ok(UserResponse::new(Address::from_string(addr.to_string()), None, None)),
        )
    }

    #[wasm_bindgen(catch)]
    pub async fn send_keyload_for_everyone(self, link: Address) -> Result<UserResponse> {
        self.author
            .borrow_mut()
            .send_keyload_for_everyone(
                &link
                    .try_into()
                    .map_or_else(|_err| ApiAddress::default(), |addr: ApiAddress| addr),
            )
            .await
            .map_or_else(
                |err| Err(JsValue::from_str(&err.to_string())),
                |(link, seq_link)| {
                    if let Some(seq_link) = seq_link {
                        Ok(UserResponse::from_strings(
                            link.to_string(),
                            Some(seq_link.to_string()),
                            None,
                        ))
                    } else {
                        Ok(UserResponse::from_strings(link.to_string(), None, None))
                    }
                },
            )
    }

    #[wasm_bindgen(catch)]
    pub async fn send_keyload(self, link: Address, psk_ids: PskIdsW, sig_pks: PublicKeysW) -> Result<UserResponse> {
        let pks: Vec<Identifier> = sig_pks.pks.iter().map(|pk| (*pk).into()).collect();
        self.author
            .borrow_mut()
            .send_keyload(
                &link
                    .try_into()
                    .map_or_else(|_err| ApiAddress::default(), |addr: ApiAddress| addr),
                &psk_ids.ids,
                &pks.iter().collect(),
            )
            .await
            .map_or_else(
                |err| Err(JsValue::from_str(&err.to_string())),
                |(link, seq_link)| {
                    if let Some(seq_link) = seq_link {
                        Ok(UserResponse::from_strings(
                            link.to_string(),
                            Some(seq_link.to_string()),
                            None,
                        ))
                    } else {
                        Ok(UserResponse::from_strings(link.to_string(), None, None))
                    }
                },
            )
    }

    #[wasm_bindgen(catch)]
    pub async fn send_tagged_packet(
        self,
        link: Address,
        public_payload: Vec<u8>,
        masked_payload: Vec<u8>,
    ) -> Result<UserResponse> {
        self.author
            .borrow_mut()
            .send_tagged_packet(
                &link
                    .try_into()
                    .map_or_else(|_err| ApiAddress::default(), |addr: ApiAddress| addr),
                &Bytes(public_payload.clone()),
                &Bytes(masked_payload.clone()),
            )
            .await
            .map_or_else(
                |err| Err(JsValue::from_str(&err.to_string())),
                |(link, seq_link)| {
                    if let Some(seq_link) = seq_link {
                        Ok(UserResponse::from_strings(
                            link.to_string(),
                            Some(seq_link.to_string()),
                            None,
                        ))
                    } else {
                        Ok(UserResponse::from_strings(link.to_string(), None, None))
                    }
                },
            )
    }

    #[wasm_bindgen(catch)]
    pub async fn send_signed_packet(
        self,
        link: Address,
        public_payload: Vec<u8>,
        masked_payload: Vec<u8>,
    ) -> Result<UserResponse> {
        self.author
            .borrow_mut()
            .send_signed_packet(
                &link
                    .try_into()
                    .map_or_else(|_err| ApiAddress::default(), |addr: ApiAddress| addr),
                &Bytes(public_payload),
                &Bytes(masked_payload),
            )
            .await
            .map_or_else(
                |err| Err(JsValue::from_str(&err.to_string())),
                |(link, seq_link)| {
                    if let Some(seq_link) = seq_link {
                        Ok(UserResponse::from_strings(
                            link.to_string(),
                            Some(seq_link.to_string()),
                            None,
                        ))
                    } else {
                        Ok(UserResponse::from_strings(link.to_string(), None, None))
                    }
                },
            )
    }

    #[wasm_bindgen(catch)]
    pub async fn receive_subscribe(self, link_to: Address) -> Result<()> {
        self.author
            .borrow_mut()
            .receive_subscribe(
                &link_to
                    .try_into()
                    .map_or_else(|_err| ApiAddress::default(), |addr| addr),
            )
            .await
            .map_or_else(|err| Err(JsValue::from_str(&err.to_string())), |_| Ok(()))
    }

    #[wasm_bindgen(catch)]
    pub async fn receive_tagged_packet(self, link: Address) -> Result<UserResponse> {
        self.author
            .borrow_mut()
            .receive_tagged_packet(
                &link
                    .copy()
                    .try_into()
                    .map_or_else(|_err| ApiAddress::default(), |addr| addr),
            )
            .await
            .map_or_else(
                |err| Err(JsValue::from_str(&err.to_string())),
                |(pub_bytes, masked_bytes)| {
                    Ok(UserResponse::new(
                        link,
                        None,
                        Some(Message::new(None, pub_bytes.0, masked_bytes.0)),
                    ))
                },
            )
    }

    #[wasm_bindgen(catch)]
    pub async fn receive_signed_packet(self, link: Address) -> Result<UserResponse> {
        self.author
            .borrow_mut()
            .receive_signed_packet(
                &link
                    .copy()
                    .try_into()
                    .map_or_else(|_err| ApiAddress::default(), |addr| addr),
            )
            .await
            .map_or_else(
                |err| Err(JsValue::from_str(&err.to_string())),
                |(pk, pub_bytes, masked_bytes)| {
                    Ok(UserResponse::new(
                        link,
                        None,
                        Some(Message::new(
                            Some(public_key_to_string(&pk)),
                            pub_bytes.0,
                            masked_bytes.0,
                        )),
                    ))
                },
            )
    }

    #[wasm_bindgen(catch)]
    pub async fn receive_sequence(self, link: Address) -> Result<Address> {
        self.author
            .borrow_mut()
            .receive_sequence(&link.try_into().map_or_else(|_err| ApiAddress::default(), |addr| addr))
            .await
            .map_or_else(
                |err| Err(JsValue::from_str(&err.to_string())),
                |address| Ok(Address::from_string(address.to_string())),
            )
    }

    #[wasm_bindgen(catch)]
    pub async fn receive_msg(self, link: Address) -> Result<UserResponse> {
        self.author
            .borrow_mut()
            .receive_msg(&link.try_into().map_or_else(|_err| ApiAddress::default(), |addr| addr))
            .await
            .map_or_else(
                |err| Err(JsValue::from_str(&err.to_string())),
                |msg| {
                    let msgs = vec![msg];
                    let responses = get_message_contents(msgs);
                    Ok(responses[0].copy())
                },
            )
    }

    #[wasm_bindgen(catch)]
    pub async fn sync_state(self) -> Result<()> {
        loop {
            let msgs = self.author.borrow_mut().fetch_next_msgs().await;
            if msgs.is_empty() {
                break;
            }
        }
        Ok(())
    }

    #[wasm_bindgen(catch)]
    pub async fn fetch_next_msgs(self) -> Result<Array> {
        let msgs = self.author.borrow_mut().fetch_next_msgs().await;
        let payloads = get_message_contents(msgs);
        Ok(payloads.into_iter().map(JsValue::from).collect())
    }

    #[wasm_bindgen(catch)]
    pub async fn fetch_prev_msg(self, link: Address) -> Result<UserResponse> {
        self.author
            .borrow_mut()
            .fetch_prev_msg(&link.try_into().map_or_else(|_err| ApiAddress::default(), |addr| addr))
            .await
            .map_or_else(
                |err| Err(JsValue::from_str(&err.to_string())),
                |msg| {
                    let msgs = vec![msg];
                    let responses = get_message_contents(msgs);
                    Ok(responses[0].copy())
                },
            )
    }

    #[wasm_bindgen(catch)]
    pub async fn fetch_prev_msgs(self, link: Address, num_msgs: usize) -> Result<Array> {
        self.author
            .borrow_mut()
            .fetch_prev_msgs(
                &link.try_into().map_or_else(|_err| ApiAddress::default(), |addr| addr),
                num_msgs,
            )
            .await
            .map_or_else(
                |err| Err(JsValue::from_str(&err.to_string())),
                |msgs| {
                    let responses = get_message_contents(msgs);
                    Ok(responses.into_iter().map(JsValue::from).collect())
                },
            )
    }

    #[wasm_bindgen(catch)]
    pub async fn gen_next_msg_ids(self) -> Result<Array> {
        let branching = self.author.borrow_mut().is_multi_branching();
        let mut ids = Vec::new();
        for (id, cursor) in self.author.borrow_mut().gen_next_msg_ids(branching).iter() {
            ids.push(NextMsgId::new(
                identifier_to_string(id),
                Address::from_string(cursor.link.to_string()),
            ));
        }
        Ok(ids.into_iter().map(JsValue::from).collect())
    }

    #[wasm_bindgen(catch)]
<<<<<<< HEAD
    pub async fn listen(self) -> Result<Array> {
        loop {
            let msgs = self.author.borrow_mut().fetch_next_msgs().await;
            if !msgs.is_empty() {
                let payloads = get_message_contents(msgs);
                return Ok(payloads.into_iter().map(JsValue::from).collect());
            }
            wait(TIMEOUT).await?;
        }
=======
    pub fn fetch_state(&self) -> Result<Array> {
        self.author.borrow_mut().fetch_state().map_or_else(
            |err| Err(JsValue::from_str(&err.to_string())),
            |state_list| {
                Ok(state_list
                    .into_iter()
                    .map(|(id, cursor)| JsValue::from(UserState::new(id, cursor.into())))
                    .collect())
            },
        )
>>>>>>> ccd28c0f
    }
}<|MERGE_RESOLUTION|>--- conflicted
+++ resolved
@@ -443,17 +443,6 @@
     }
 
     #[wasm_bindgen(catch)]
-<<<<<<< HEAD
-    pub async fn listen(self) -> Result<Array> {
-        loop {
-            let msgs = self.author.borrow_mut().fetch_next_msgs().await;
-            if !msgs.is_empty() {
-                let payloads = get_message_contents(msgs);
-                return Ok(payloads.into_iter().map(JsValue::from).collect());
-            }
-            wait(TIMEOUT).await?;
-        }
-=======
     pub fn fetch_state(&self) -> Result<Array> {
         self.author.borrow_mut().fetch_state().map_or_else(
             |err| Err(JsValue::from_str(&err.to_string())),
@@ -464,6 +453,5 @@
                     .collect())
             },
         )
->>>>>>> ccd28c0f
     }
 }