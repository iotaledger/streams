---
description: You can use IOTA Streams to integrate the IOTA Wallet into your application. 
image: /img/logo/wallet_light.png
keywords:
- requirements
- streams
- channels
- software
- library
- rust
- nodejs
- reference
---
# Welcome

Welcome to the official documentation for the IOTA Streams software. You can read more about the core principles behind IOTA Streams in our [streams blog post](https://blog.iota.org/iota-streams-alpha-7e91ee326ac0/).

Streams is an organizational tool for structuring and navigating secure data through the Tangle. Streams organizes data by ordering it in a uniform and interoperable structure. It is also based on our official *one source code of truth*, the [IOTA Rust library](https://github.com/iotaledger/iota.rs). 

:::note

This library is in active development. The library targets the Chrysalis network and does not work with the IOTA legacy network.

:::

For more information on our Chrysalis components, check out our [Chrysalis documentation](https://wiki.iota.org/chrysalis-docs/welcome).

## Joining the Discussion

<<<<<<< HEAD
If you want to get involved in discussions about this library, or if you are looking for support, head to the [#streams-discussion](https://discord.com/channels/397872799483428865/436513763387244544) channel on [Discord](https://discord.iota.org).

## What You Will Find Here

This documentation has five parts:

1. [The Overview](documentation/docs/overview.md): a detailed overview of the streams library.
2. [Libraries](documentation/docs/libraries): all available programming languages and their resources.
3. [The Specification](documentation/docs/specs.md): detailed explanation requirements and functionality.
4. [Contribute](documentation/docs/contribute.md): how you can work on the streams software.
5. [Get in touch](documentation/docs/troubleshooting.md): join the community and become part of the X-Team!
=======
If you want to get involved in discussions about this library, or you're looking for support, go to the #streams-discussion channel on [Discord](https://discord.iota.org).
>>>>>>> a5eb2841
<|MERGE_RESOLUTION|>--- conflicted
+++ resolved
@@ -27,18 +27,9 @@
 
 ## Joining the Discussion
 
-<<<<<<< HEAD
 If you want to get involved in discussions about this library, or if you are looking for support, head to the [#streams-discussion](https://discord.com/channels/397872799483428865/436513763387244544) channel on [Discord](https://discord.iota.org).
 
 ## What You Will Find Here
 
-This documentation has five parts:
-
-1. [The Overview](documentation/docs/overview.md): a detailed overview of the streams library.
-2. [Libraries](documentation/docs/libraries): all available programming languages and their resources.
-3. [The Specification](documentation/docs/specs.md): detailed explanation requirements and functionality.
-4. [Contribute](documentation/docs/contribute.md): how you can work on the streams software.
-5. [Get in touch](documentation/docs/troubleshooting.md): join the community and become part of the X-Team!
-=======
-If you want to get involved in discussions about this library, or you're looking for support, go to the #streams-discussion channel on [Discord](https://discord.iota.org).
->>>>>>> a5eb2841
+1. [Contribute](contribute.md): how you can work on the streams software.
+2. [Get in touch](troubleshooting.md): join the community and become part of the X-Team!