const path = require('path');

module.exports = {
  plugins: [
    [
      '@docusaurus/plugin-content-docs',
      {
        id: 'streams',
        path: path.resolve(__dirname, 'docs'),
        routeBasePath: 'streams',
        sidebarPath: path.resolve(__dirname, 'sidebars.js'),
        editUrl: 'https://github.com/iotaledger/streams/edit/develop/documentation',
<<<<<<< HEAD
        remarkPlugins: [require('remark-code-import'), require('remark-import-partial')],
        versions: {
          current: {
            label: 'IOTA',
            badge: true
          },
        },
=======
>>>>>>> c748ee80
      }
    ],
  ],
  staticDirectories: [path.resolve(__dirname, 'static')],
};<|MERGE_RESOLUTION|>--- conflicted
+++ resolved
@@ -10,16 +10,6 @@
         routeBasePath: 'streams',
         sidebarPath: path.resolve(__dirname, 'sidebars.js'),
         editUrl: 'https://github.com/iotaledger/streams/edit/develop/documentation',
-<<<<<<< HEAD
-        remarkPlugins: [require('remark-code-import'), require('remark-import-partial')],
-        versions: {
-          current: {
-            label: 'IOTA',
-            badge: true
-          },
-        },
-=======
->>>>>>> c748ee80
       }
     ],
   ],
