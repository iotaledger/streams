--- conflicted
+++ resolved
@@ -47,11 +47,7 @@
 pub struct ContentWrap<'a, F, Link: HasLink> {
     pub(crate) link: &'a <Link as HasLink>::Rel,
     pub(crate) sig_kp: &'a ed25519::Keypair,
-<<<<<<< HEAD
-    pub(crate) _phantom: core::marker::PhantomData<(F, Link)>,
-=======
     pub(crate) _phantom: PhantomData<(F, Link)>,
->>>>>>> ee8e835b
 }
 
 #[async_trait(?Send)]
@@ -96,11 +92,7 @@
 pub struct ContentUnwrap<F, Link: HasLink> {
     pub(crate) link: <Link as HasLink>::Rel,
     pub(crate) sig_pk: ed25519::PublicKey,
-<<<<<<< HEAD
-    _phantom: core::marker::PhantomData<(F, Link)>,
-=======
     _phantom: PhantomData<(F, Link)>,
->>>>>>> ee8e835b
 }
 
 #[async_trait(?Send)]
