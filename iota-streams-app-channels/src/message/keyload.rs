//! `Keyload` message content. This message contains key information for the set of recipients.
//!
//! Recipients are identified either by pre-shared keys or by Ed/X25519 public key identifiers.
//!
//! ```ddml
//! message Keyload {
//!     join link msgid;
//!     absorb u8 nonce[16];
//!     skip repeated {
//!         fork;
//!         mask u8 id[16];
//!         absorb external u8 psk[32];
//!         commit;
//!         mask u8 key[32];
//!     }
//!     skip repeated {
//!         fork;
//!         mask u8 xpk[32];
//!         absorb u8 eph_key[32];
//!         x25519(eph_key) u8 xkey[32];
//!         commit;
//!         mask u8 key[32];
//!     }
//!     absorb external u8 key[32];
//!     commit;
//! }
//! ```
//!
//! # Fields:
//!
//! * `nonce` -- A nonce to be used with the key encapsulated in the keyload.
//! A unique nonce allows for session keys to be reused.
//!
//! * `id` -- Key (PSK or X25519 public key) identifier.
//!
//! * `psk` -- Pre-shared key known to the author and to a legit recipient.
//!
//! * `xpk` -- Recipient's X25519 public key.
//!
//! * `eph_key` -- X25519 random ephemeral key.
//!
//! * `xkey` -- X25519 common key.
//!
//! * `key` -- Session key; a legit recipient gets it from corresponding fork.
//!
//! * `sig` -- Optional signature; allows to authenticate keyload.
//!
//! Notes:
//! 1) Keys identities are not encrypted and may be linked to recipients identities.
//! 2) Keyload is not authenticated (signed). It can later be implicitly authenticated
//!     via `SignedPacket`.
use core::convert::TryFrom;

use crypto::{
    keys::x25519,
    signatures::ed25519,
};

use iota_streams_app::{
    id::{
        Identifier,
        UserIdentity,
    },
    message::{
        self,
        ContentSign,
        ContentUnwrapNew,
        ContentVerify,
        HasLink,
    },
};
use iota_streams_core::{
    async_trait,
    prelude::{
        typenum::Unsigned as _,
        Box,
        Vec,
    },
    psk,
    sponge::{
        prp::PRP,
        spongos,
    },
    wrapped_err,
    Errors::BadIdentifier,
    Result,
    WrappedError,
};
<<<<<<< HEAD
use iota_streams_core_edsig::key_exchange::x25519;
=======
>>>>>>> 901a8696
use iota_streams_ddml::{
    command::*,
    io,
    link_store::{
        EmptyLinkStore,
        LinkStore,
    },
    types::*,
};

use crate::Lookup;

pub struct ContentWrap<'a, F, Link>
where
    Link: HasLink,
{
    pub(crate) link: &'a <Link as HasLink>::Rel,
    pub nonce: NBytes<U16>,
    pub key: NBytes<U32>,
    pub(crate) keys: Vec<(&'a Identifier, Vec<u8>)>,
<<<<<<< HEAD
    pub(crate) user_id: &'a UserIdentity<F>,
=======
    pub(crate) author_private_key: &'a ed25519::SecretKey,
>>>>>>> 901a8696
    pub(crate) _phantom: core::marker::PhantomData<(F, Link)>,
}

#[async_trait(?Send)]
impl<'a, F, Link> message::ContentSizeof<F> for ContentWrap<'a, F, Link>
where
    F: 'a + PRP, // weird 'a constraint, but compiler requires it somehow?!
    Link: HasLink,
    <Link as HasLink>::Rel: 'a + Eq + SkipFallback<F>,
{
    async fn sizeof<'c>(&self, ctx: &'c mut sizeof::Context<F>) -> Result<&'c mut sizeof::Context<F>> {
        let store = EmptyLinkStore::<F, <Link as HasLink>::Rel, ()>::default();
        let repeated_keys = Size(self.keys.len());
        ctx.join(&store, self.link)?.absorb(&self.nonce)?;

        // fork into new context in order to hash Identifiers
        {
            ctx.absorb(repeated_keys)?;
            // Loop through provided identifiers, masking the shared key for each one
            for key_pair in self.keys.clone().into_iter() {
                let (id, store_id) = key_pair;
                let ctx = id.sizeof(ctx).await?;
                // fork in order to skip the actual keyload data which may be unavailable to all recipients
                {
                    match &id {
                        Identifier::PskId(_pskid) => ctx
                            .absorb(External(<&NBytes<psk::PskSize>>::from(<&[u8]>::from(&store_id))))?
                            .commit()?
                            .mask(&self.key)?,
                        _ => match <[u8; 32]>::try_from(store_id.as_ref()) {
                            Ok(slice) => ctx.x25519(&x25519::PublicKey::from(slice), &self.key)?,
                            Err(e) => return Err(wrapped_err(BadIdentifier, WrappedError(e))),
                        },
                    };
                }
            }
        }

        ctx.absorb(External(&self.key))?;
        // Fork for signing
<<<<<<< HEAD
        let ctx = self.user_id.sizeof(ctx).await?;
=======
        ctx.ed25519(self.author_private_key, HashSig)?;
>>>>>>> 901a8696
        ctx.commit()?;
        Ok(ctx)
    }
}

#[async_trait(?Send)]
impl<'a, F, Link, Store> message::ContentWrap<F, Store> for ContentWrap<'a, F, Link>
where
    F: 'a + PRP, // weird 'a constraint, but compiler requires it somehow?!
    Link: HasLink,
    <Link as HasLink>::Rel: 'a + Eq + SkipFallback<F>,
    Store: LinkStore<F, <Link as HasLink>::Rel>,
{
    async fn wrap<'c, OS: io::OStream>(
        &self,
        store: &Store,
        ctx: &'c mut wrap::Context<F, OS>,
    ) -> Result<&'c mut wrap::Context<F, OS>> {
        let mut id_hash = External(NBytes::<U64>::default());
        let repeated_keys = Size(self.keys.len());
        ctx.join(store, self.link)?.absorb(&self.nonce)?;

        // fork into new context in order to hash Identifiers
        let saved_fork = ctx.spongos.fork();
        {
            ctx.absorb(repeated_keys)?;
            // Loop through provided identifiers, masking the shared key for each one
            for key_pair in self.keys.clone().into_iter() {
                let (id, store_id) = key_pair;
                let ctx = id.wrap(store, ctx).await?;

                // fork in order to skip the actual keyload data which may be unavailable to all recipients
                let inner_fork = ctx.spongos.fork();
                {
                    match &id {
                        Identifier::PskId(_pskid) => ctx
                            .absorb(External(<&NBytes<psk::PskSize>>::from(<&[u8]>::from(&store_id))))?
                            .commit()?
                            .mask(&self.key)?,
                        _ => match <[u8; 32]>::try_from(store_id.as_ref()) {
                            Ok(slice) => ctx.x25519(&x25519::PublicKey::from(slice), &self.key)?,
                            Err(e) => return Err(wrapped_err(BadIdentifier, WrappedError(e))),
                        },
                    };
                }
                ctx.spongos = inner_fork;
            }
            ctx.commit()?.squeeze(&mut id_hash)?;
        }
        ctx.spongos = saved_fork;

        ctx.absorb(External(&self.key))?;
        // Fork the context to sign
        let signature_fork = ctx.spongos.fork();
<<<<<<< HEAD
        let ctx = self.user_id.sign(ctx.absorb(&id_hash)?).await?;
=======
        ctx.absorb(&id_hash)?.ed25519(self.author_private_key, HashSig)?;
>>>>>>> 901a8696
        ctx.spongos = signature_fork;
        ctx.commit()?;
        Ok(ctx)
    }
}

pub struct ContentUnwrap<F, Link, PskStore, KeSkStore>
where
    Link: HasLink,
{
    pub link: <Link as HasLink>::Rel,
    pub nonce: NBytes<U16>, // TODO: unify with spongos::Spongos::<F>::NONCE_SIZE)
    pub(crate) psk_store: PskStore,
    pub(crate) ke_sk_store: KeSkStore,
    pub(crate) key_ids: Vec<Identifier>,
    pub key: Option<NBytes<U32>>, // TODO: unify with spongos::Spongos::<F>::KEY_SIZE
    pub(crate) author_id: UserIdentity<F>,
    _phantom: core::marker::PhantomData<(F, Link)>,
}

impl<'a, 'b, F, Link, PskStore, KeSkStore> ContentUnwrap<F, Link, PskStore, KeSkStore>
where
    F: PRP,
    Link: HasLink,
    Link::Rel: Eq + Default + SkipFallback<F>,
{
    pub fn new(psk_store: PskStore, ke_sk_store: KeSkStore, author_id: UserIdentity<F>) -> Self {
        Self {
            link: Default::default(),
            nonce: NBytes::default(),
            psk_store,
            ke_sk_store,
            key_ids: Vec::new(),
            key: None,
            author_id,
            _phantom: core::marker::PhantomData,
        }
    }
}

#[async_trait(?Send)]
impl<'a, 'b, F, Link, LStore, PskStore, KeSkStore> message::ContentUnwrap<F, LStore>
    for ContentUnwrap<F, Link, PskStore, KeSkStore>
where
    F: PRP + Clone,
    Link: HasLink,
    Link::Rel: Eq + Default + SkipFallback<F>,
    LStore: LinkStore<F, Link::Rel>,
    PskStore: for<'c> Lookup<&'c Identifier, psk::Psk>,
<<<<<<< HEAD
    KeSkStore: for<'c> Lookup<&'c Identifier, x25519::StaticSecret> + 'b,
=======
    KeSkStore: for<'c> Lookup<&'c Identifier, &'b x25519::SecretKey> + 'b,
>>>>>>> 901a8696
{
    async fn unwrap<'c, IS: io::IStream>(
        &mut self,
        store: &LStore,
        ctx: &'c mut unwrap::Context<F, IS>,
    ) -> Result<&'c mut unwrap::Context<F, IS>>
    where
        IS: io::IStream,
    {
        let mut id_hash = External(NBytes::<U64>::default());
        let mut repeated_keys = Size(0);
        ctx.join(store, &mut self.link)?.absorb(&mut self.nonce)?;

        // Fork to recover identifiers
        {
            let saved_fork = ctx.spongos.fork();
            ctx.absorb(&mut repeated_keys)?;
            // Loop through provided number of identifiers and subsequent keys
            for _ in 0..repeated_keys.0 {
                let (id, ctx) = Identifier::unwrap_new(store, ctx).await?;

                // Fork in order to recover key that is meant for the recipient id
                {
                    let internal_fork = ctx.spongos.fork();
                    match &id {
                        Identifier::PskId(_id) => {
                            if let Some(psk) = self.psk_store.lookup(&id) {
                                let mut key = NBytes::<U32>::default();
                                ctx.absorb(External(<&NBytes<psk::PskSize>>::from(&psk)))?
                                    .commit()?
                                    .mask(&mut key)?;
                                self.key = Some(key);
                                self.key_ids.push(id);
                                // Ok(ctx)
                            } else {
                                self.key_ids.push(id);
                                // Just drop the rest of the forked message so not to waste Spongos operations
                                let n = Size(spongos::KeySize::<F>::USIZE);
                                ctx.drop(n)?;
                            }
                        }
                        _ => {
                            if let Some(ke_sk) = self.ke_sk_store.lookup(&id) {
                                let mut key = NBytes::<U32>::default();
                                ctx.x25519(&ke_sk, &mut key)?;
                                self.key = Some(key);
                                // Save the relevant public key
                                self.key_ids.push(id);
                            } else {
                                self.key_ids.push(id);
                                // Just drop the rest of the forked message so not to waste Spongos operations
                                // TODO: key length
                                let n = Size(64);
                                ctx.drop(n)?;
                            }
                        }
                    }
                    ctx.spongos = internal_fork;
                }
            }
            ctx.commit()?.squeeze(&mut id_hash)?;
            ctx.spongos = saved_fork;
        }

        if let Some(ref key) = self.key {
            ctx.absorb(External(key))?;

            // Fork for signature verification
            let signature_fork = ctx.spongos.fork();
            let ctx = self.author_id.verify(ctx.absorb(&id_hash)?).await?;
            ctx.spongos = signature_fork;
            ctx.commit()
        } else {
            // Allow key not found, no key situation must be handled outside, there's a use-case for that
            Ok(ctx)
        }
    }
}

// TODO: add test cases: 0,1,2 pks + 0,1,2 psks + key found/notfound + unwrap modify/fuzz to check sig does work<|MERGE_RESOLUTION|>--- conflicted
+++ resolved
@@ -50,12 +50,7 @@
 //! 2) Keyload is not authenticated (signed). It can later be implicitly authenticated
 //!     via `SignedPacket`.
 use core::convert::TryFrom;
-
-use crypto::{
-    keys::x25519,
-    signatures::ed25519,
-};
-
+use crypto::keys::x25519;
 use iota_streams_app::{
     id::{
         Identifier,
@@ -86,10 +81,6 @@
     Result,
     WrappedError,
 };
-<<<<<<< HEAD
-use iota_streams_core_edsig::key_exchange::x25519;
-=======
->>>>>>> 901a8696
 use iota_streams_ddml::{
     command::*,
     io,
@@ -110,11 +101,7 @@
     pub nonce: NBytes<U16>,
     pub key: NBytes<U32>,
     pub(crate) keys: Vec<(&'a Identifier, Vec<u8>)>,
-<<<<<<< HEAD
     pub(crate) user_id: &'a UserIdentity<F>,
-=======
-    pub(crate) author_private_key: &'a ed25519::SecretKey,
->>>>>>> 901a8696
     pub(crate) _phantom: core::marker::PhantomData<(F, Link)>,
 }
 
@@ -155,11 +142,7 @@
 
         ctx.absorb(External(&self.key))?;
         // Fork for signing
-<<<<<<< HEAD
         let ctx = self.user_id.sizeof(ctx).await?;
-=======
-        ctx.ed25519(self.author_private_key, HashSig)?;
->>>>>>> 901a8696
         ctx.commit()?;
         Ok(ctx)
     }
@@ -214,11 +197,7 @@
         ctx.absorb(External(&self.key))?;
         // Fork the context to sign
         let signature_fork = ctx.spongos.fork();
-<<<<<<< HEAD
         let ctx = self.user_id.sign(ctx.absorb(&id_hash)?).await?;
-=======
-        ctx.absorb(&id_hash)?.ed25519(self.author_private_key, HashSig)?;
->>>>>>> 901a8696
         ctx.spongos = signature_fork;
         ctx.commit()?;
         Ok(ctx)
@@ -268,11 +247,7 @@
     Link::Rel: Eq + Default + SkipFallback<F>,
     LStore: LinkStore<F, Link::Rel>,
     PskStore: for<'c> Lookup<&'c Identifier, psk::Psk>,
-<<<<<<< HEAD
-    KeSkStore: for<'c> Lookup<&'c Identifier, x25519::StaticSecret> + 'b,
-=======
-    KeSkStore: for<'c> Lookup<&'c Identifier, &'b x25519::SecretKey> + 'b,
->>>>>>> 901a8696
+    KeSkStore: for<'c> Lookup<&'c Identifier, x25519::SecretKey> + 'b,
 {
     async fn unwrap<'c, IS: io::IStream>(
         &mut self,
