--- conflicted
+++ resolved
@@ -448,37 +448,14 @@
     /// # Arguments
     /// * `msg` - Binary message of unknown type
     /// * `pk` - Optional ed25519 Public Key of the sending participant. None if unknown
-<<<<<<< HEAD
     pub fn handle_message(&mut self, mut msg0: Message, store: bool) -> Result<UnwrappedMessage> {
-=======
-    pub fn handle_message(&mut self, mut msg0: Message) -> Result<UnwrappedMessage> {
->>>>>>> 1c853e63
         let mut sequenced = false;
         loop {
             // Forget TangleMessage and timestamp
             let msg = msg0.binary;
             let preparsed = msg.parse_header()?;
             let link = preparsed.header.link.clone();
-<<<<<<< HEAD
             let prev_link = TangleAddress::from_bytes(&preparsed.header.previous_msg_link.0);
-            match preparsed.header.content_type {
-                message::SIGNED_PACKET => match self.user.handle_signed_packet(msg, MsgInfo::SignedPacket) {
-                    Ok(m) => {
-                        return Ok(m.map(|(pk, public, masked)| MessageContent::new_signed_packet(pk, public, masked)))
-                    }
-                    Err(e) => match sequenced {
-                        true => return Ok(UnwrappedMessage::new(link, prev_link, MessageContent::unreadable())),
-                        false => return Err(e),
-                    },
-                },
-                message::TAGGED_PACKET => match self.user.handle_tagged_packet(msg, MsgInfo::TaggedPacket) {
-                    Ok(m) => return Ok(m.map(|(public, masked)| MessageContent::new_tagged_packet(public, masked))),
-                    Err(e) => match sequenced {
-                        true => return Ok(UnwrappedMessage::new(link, prev_link, MessageContent::unreadable())),
-                        false => return Err(e),
-                    },
-                },
-=======
             match preparsed.header.content_type {
                 message::SIGNED_PACKET => {
                     match self.user.handle_signed_packet(msg, MsgInfo::SignedPacket) {
@@ -486,7 +463,7 @@
                             return Ok(m.map(|(pk, public, masked)| MessageContent::new_signed_packet(pk, public, masked))),
                         Err(e) => {
                             match sequenced {
-                                true => return Ok(UnwrappedMessage::new(link, MessageContent::unreadable())),
+                                true => return Ok(UnwrappedMessage::new(link, prev_link, MessageContent::unreadable())),
                                 false => return Err(e)
                             }
                         }
@@ -497,13 +474,12 @@
                         Ok(m) => return Ok(m.map(|(public, masked)| MessageContent::new_tagged_packet(public, masked))),
                         Err(e) => {
                             match sequenced {
-                                true => return Ok(UnwrappedMessage::new(link, MessageContent::unreadable())),
+                                true => return Ok(UnwrappedMessage::new(link, prev_link, MessageContent::unreadable())),
                                 false => return Err(e)
                             }
                         }
                     }
                 }
->>>>>>> 1c853e63
                 message::KEYLOAD => {
                     // So long as the unwrap has not failed, we will return a blank object to
                     // inform the user that a message was present, even if the use wasn't part of
@@ -516,10 +492,6 @@
                 message::SEQUENCE => {
                     let msg_link = self.process_sequence(msg, store)?;
                     let msg = self.transport.recv_message(&msg_link)?;
-<<<<<<< HEAD
-=======
-                    self.user.store_state(unwrapped.body.pk, store_link)?;
->>>>>>> 1c853e63
                     sequenced = true;
                     msg0 = msg;
                 }
@@ -815,37 +787,14 @@
     ///
     /// # Arguments
     /// * `msg` - Binary message of unknown type
-<<<<<<< HEAD
     pub async fn handle_message(&mut self, mut msg0: Message, store: bool) -> Result<UnwrappedMessage> {
-=======
-    pub async fn handle_message(&mut self, mut msg0: Message) -> Result<UnwrappedMessage> {
->>>>>>> 1c853e63
         let mut sequenced = false;
         loop {
             // Forget TangleMessage and timestamp
             let msg = msg0.binary;
             let preparsed = msg.parse_header()?;
             let link = preparsed.header.link.clone();
-<<<<<<< HEAD
             let prev_link = TangleAddress::from_bytes(&preparsed.header.previous_msg_link.0);
-            match preparsed.header.content_type {
-                message::SIGNED_PACKET => match self.user.handle_signed_packet(msg, MsgInfo::SignedPacket) {
-                    Ok(m) => {
-                        return Ok(m.map(|(pk, public, masked)| MessageContent::new_signed_packet(pk, public, masked)))
-                    }
-                    Err(e) => match sequenced {
-                        true => return Ok(UnwrappedMessage::new(link, prev_link, MessageContent::unreadable())),
-                        false => return Err(e),
-                    },
-                },
-                message::TAGGED_PACKET => match self.user.handle_tagged_packet(msg, MsgInfo::TaggedPacket) {
-                    Ok(m) => return Ok(m.map(|(public, masked)| MessageContent::new_tagged_packet(public, masked))),
-                    Err(e) => match sequenced {
-                        true => return Ok(UnwrappedMessage::new(link, prev_link, MessageContent::unreadable())),
-                        false => return Err(e),
-                    },
-                },
-=======
             match preparsed.header.content_type {
                 message::SIGNED_PACKET => {
                     match self.user.handle_signed_packet(msg, MsgInfo::SignedPacket) {
@@ -853,7 +802,7 @@
                             return Ok(m.map(|(pk, public, masked)| MessageContent::new_signed_packet(pk, public, masked))),
                         Err(e) => {
                             match sequenced {
-                                true => return Ok(UnwrappedMessage::new(link, MessageContent::unreadable())),
+                                true => return Ok(UnwrappedMessage::new(link, prev_link, MessageContent::unreadable())),
                                 false => return Err(e)
                             }
                         }
@@ -864,13 +813,12 @@
                         Ok(m) => return Ok(m.map(|(public, masked)| MessageContent::new_tagged_packet(public, masked))),
                         Err(e) => {
                             match sequenced {
-                                true => return Ok(UnwrappedMessage::new(link, MessageContent::unreadable())),
+                                true => return Ok(UnwrappedMessage::new(link, prev_link, MessageContent::unreadable())),
                                 false => return Err(e)
                             }
                         }
                     }
                 }
->>>>>>> 1c853e63
                 message::KEYLOAD => {
                     // So long as the unwrap has not failed, we will return a blank object to
                     // inform the user that a message was present, even if the use wasn't part of
@@ -883,10 +831,6 @@
                 message::SEQUENCE => {
                     let msg_link = self.process_sequence(msg, store)?;
                     let msg = self.transport.recv_message(&msg_link).await?;
-<<<<<<< HEAD
-=======
-                    self.user.store_state(unwrapped.body.pk, store_link)?;
->>>>>>> 1c853e63
                     sequenced = true;
                     msg0 = msg;
                 }
