use iota_streams_app::{
    identifier::Identifier,
    message::{
        HasLink as _,
        LinkGenerator,
    },
};
use iota_streams_core::{
    err,
    prelude::Vec,
    prng,
    psk::{
        Psk,
        PskId,
    },
    try_or,
    Errors::{
        ChannelDuplication,
        UnknownMsgType,
        UserNotRegistered,
    },
    Result,
};

use super::*;
use crate::{
    api,
    message,
};
<<<<<<< HEAD
=======
use iota_streams_core::{
    psk::{
        Psk,
        PskId,
    },
    Errors::ChannelDuplication,
};
>>>>>>> c11de1dd

type UserImp = api::user::User<DefaultF, Address, LinkGen, LinkStore, KeyStore>;

const ENCODING: &str = "utf-8";
const PAYLOAD_LENGTH: usize = 32_000;

/// Baseline User api object. Contains the api user implementation as well as the transport object
pub struct User<Trans> {
    pub user: UserImp,
    pub transport: Trans,
}

impl<Trans> User<Trans> {
    /// Create a new User instance.
    ///
    /// # Arguments
    /// * `seed` - A string slice representing the seed of the user [Characters: A-Z, 9]
    /// * `channel_type` - Implementation type: [0: Single Branch, 1: Multi Branch , 2: Single Depth]
    /// * `transport` - Transport object used for sending and receiving
    pub fn new(seed: &str, channel_type: ChannelType, transport: Trans) -> Self {
        let nonce = "TANGLEUSERNONCE".as_bytes().to_vec();
        let user = UserImp::gen(
            prng::from_seed("IOTA Streams Channels user sig keypair", seed),
            nonce,
            channel_type,
            ENCODING.as_bytes().to_vec(),
            PAYLOAD_LENGTH,
        );
        Self { user, transport }
    }

    pub fn get_transport(&self) -> &Trans {
        &self.transport
    }

    // Attributes

    /// Fetch the Address (application instance) of the channel.
    pub fn channel_address(&self) -> Option<&ChannelAddress> {
        self.user.appinst.as_ref().map(|x| &x.appinst)
    }

    /// Return boolean representing the sequencing nature of the channel
    pub fn is_multi_branching(&self) -> bool {
        self.user.is_multi_branching()
    }

    /// Return boolean representing whether the implementation type is single depth
    pub fn is_single_depth(&self) -> bool {
        self.user.is_single_depth()
    }

    /// Fetch the user ed25519 public key
    pub fn get_pk(&self) -> &PublicKey {
        &self.user.sig_kp.public
    }

    pub fn is_registered(&self) -> bool {
        self.user.appinst.is_some()
    }

    pub fn unregister(&mut self) {
        self.user.appinst = None;
        self.user.author_sig_pk = None;
    }

    // Utility

    /// Stores the provided link to the internal sequencing state for the provided participant
    /// [Used for multi-branching sequence state updates]
    /// [Author, Subscriber]
    ///
    ///   # Arguments
    ///   * `pk` - ed25519 Public Key of the sender of the message
    ///   * `link` - Address link to be stored in internal sequence state mapping
    pub fn store_state(&mut self, id: Identifier, link: &Address) -> Result<()> {
        // TODO: assert!(link.appinst == self.appinst.unwrap());
        self.user.store_state(id, link.msgid.clone())
    }

    /// Stores the provided link and sequence number to the internal sequencing state for all participants
    /// [Used for single-branching sequence state updates]
    /// [Author, Subscriber]
    ///
    ///   # Arguments
    ///   * `link` - Address link to be stored in internal sequence state mapping
    ///   * `seq_num` - New sequence state to be stored in internal sequence state mapping
    pub fn store_state_for_all(&mut self, link: &Address, seq_num: u32) -> Result<()> {
        // TODO: assert!(link.appinst == self.appinst.unwrap());
        self.user.store_state_for_all(link.msgid.clone(), seq_num)
    }

    /// Fetches the latest PublicKey -> Cursor state mapping from the implementation, allowing the
    /// user to see the latest messages present from each publisher
    /// [Author, Subscriber]
    pub fn fetch_state(&self) -> Result<Vec<(Identifier, Cursor<Address>)>> {
        self.user.fetch_state()
    }

    /// Generate a vector containing the next sequenced message identifier for each publishing
    /// participant in the channel
    /// [Author, Subscriber]
    ///
    ///   # Arguments
    ///   * `branching` - Boolean representing the sequencing nature of the channel
    pub fn gen_next_msg_ids(&mut self, branching: bool) -> Vec<(Identifier, Cursor<Address>)> {
        self.user.gen_next_msg_ids(branching)
    }

    /// Commit to state a wrapped message and type
    /// [Author, Subscriber]
    ///
    ///  # Arguments
    ///  * `wrapped` - A wrapped message intended to be committed to the link store
    ///  * `info` - The type of wrapped message being committed to the link store
    pub fn commit_wrapped(&mut self, wrapped: WrapState, info: MsgInfo) -> Result<Address> {
        self.user.commit_wrapped(wrapped, info)
    }

    pub fn export(&self, flag: u8, pwd: &str) -> Result<Vec<u8>> {
        self.user.export(flag, pwd)
    }
    pub fn import(bytes: &[u8], flag: u8, pwd: &str, tsp: Trans) -> Result<Self> {
        UserImp::import(bytes, flag, pwd).map(|u| Self {
            user: u,
            transport: tsp,
        })
    }

<<<<<<< HEAD
    pub fn store_psk(&mut self, psk: Psk, pskid: Option<PskId>, use_psk: bool) -> Result<PskId> {
        self.user.store_psk(psk, pskid, use_psk)
=======
    pub fn store_psk(&mut self, pskid: PskId, psk: Psk) {
        self.user.store_psk(pskid, psk)
>>>>>>> c11de1dd
    }

    /// Consume a binary sequence message and return the derived message link
    fn process_sequence(&mut self, msg: BinaryMessage, store: bool) -> Result<Address> {
        let unwrapped = self.user.handle_sequence(msg, MsgInfo::Sequence, store)?;
        let msg_link = self.user.link_gen.link_from(
            &unwrapped.body.id,
            Cursor::new_at(&unwrapped.body.ref_link, 0, unwrapped.body.seq_num.0 as u32),
        );
        Ok(msg_link)
    }
}

#[cfg(not(feature = "async"))]
impl<Trans: Transport + Clone> User<Trans> {
    // Send

    /// Send a message with sequencing logic. If channel is single-branched, then no secondary
    /// sequence message is sent and None is returned for the address.
    ///
    /// # Arguments
    /// * `wrapped` - A wrapped sequence object containing the sequence message and state
    fn send_sequence(&mut self, wrapped: WrappedSequence) -> Result<Option<Address>> {
        if let Some(seq_msg) = wrapped.0 {
            self.transport.send_message(&Message::new(seq_msg))?;
        }

        if let Some(wrap_state) = wrapped.1 {
            self.user.commit_sequence(wrap_state, MsgInfo::Sequence)
        } else {
            Ok(None)
        }
    }

    /// Send a message without using sequencing logic. Reserved for Announce and Subscribe messages
    fn send_message(&mut self, msg: WrappedMessage, info: MsgInfo) -> Result<Address> {
        self.transport.send_message(&Message::new(msg.message))?;
        self.commit_wrapped(msg.wrapped, info)
    }

    /// Send a message using sequencing logic.
    ///
    /// # Arguments
    /// * `msg` - Wrapped Message ready for sending
    /// * `ref_link` - Reference link to be included in sequence message
    /// * `info` - Enum denominating the type of message being sent and committed
    fn send_message_sequenced(
        &mut self,
        msg: WrappedMessage,
        ref_link: &MsgId,
        info: MsgInfo,
    ) -> Result<(Address, Option<Address>)> {
        let seq = self.user.wrap_sequence(ref_link)?;
        self.transport.send_message(&Message::new(msg.message))?;
        let seq_link = self.send_sequence(seq)?;
        let msg_link = self.commit_wrapped(msg.wrapped, info)?;
        Ok((msg_link, seq_link))
    }

    /// Send an announcement message, generating a channel [Author].
    pub fn send_announce(&mut self) -> Result<Address> {
        let msg = self.user.announce()?;
        try_or!(
            self.transport.recv_message(&msg.message.link).is_err(),
            ChannelDuplication
        )?;
        self.send_message(msg, MsgInfo::Announce)
    }

    /// Create and send a signed packet [Author, Subscriber].
    ///
    ///  # Arguments
    ///  * `link_to` - Address of the message the keyload will be attached to
    ///  * `public_payload` - Wrapped vector of Bytes to have public access
    ///  * `masked_payload` - Wrapped vector of Bytes to have masked access
    pub fn send_signed_packet(
        &mut self,
        link_to: &Address,
        public_payload: &Bytes,
        masked_payload: &Bytes,
    ) -> Result<(Address, Option<Address>)> {
        let msg = self.user.sign_packet(link_to, public_payload, masked_payload)?;
        self.send_message_sequenced(msg, link_to.rel(), MsgInfo::SignedPacket)
    }

    /// Create and send a tagged packet [Author, Subscriber].
    ///
    ///  # Arguments
    ///  * `link_to` - Address of the message the keyload will be attached to
    ///  * `public_payload` - Wrapped vector of Bytes to have public access
    ///  * `masked_payload` - Wrapped vector of Bytes to have masked access
    pub fn send_tagged_packet(
        &mut self,
        link_to: &Address,
        public_payload: &Bytes,
        masked_payload: &Bytes,
    ) -> Result<(Address, Option<Address>)> {
        let msg = self.user.tag_packet(link_to, public_payload, masked_payload)?;
        self.send_message_sequenced(msg, link_to.rel(), MsgInfo::TaggedPacket)
    }

    /// Create and send a new keyload for a list of subscribers [Author].
    ///
    ///  # Arguments
    ///  * `link_to` - Address of the message the keyload will be attached to
    ///  * `psk_ids` - Vector of Pre-shared key ids to be included in message
    ///  * `ke_pks`  - Vector of Public Keys to be included in message
    pub fn send_keyload(
        &mut self,
        link_to: &Address,
        psk_ids: &PskIds,
        ke_pks: &Vec<&Identifier>,
    ) -> Result<(Address, Option<Address>)> {
        let msg = self.user.share_keyload(link_to, psk_ids, ke_pks)?;
        self.send_message_sequenced(msg, link_to.rel(), MsgInfo::Keyload)
    }

    /// Create and send keyload for all subscribed subscribers [Author].
    ///
    ///  # Arguments
    ///  * `link_to` - Address of the message the keyload will be attached to
    pub fn send_keyload_for_everyone(&mut self, link_to: &Address) -> Result<(Address, Option<Address>)> {
        let msg = self.user.share_keyload_for_everyone(link_to)?;
        self.send_message_sequenced(msg, link_to.rel(), MsgInfo::Keyload)
    }

    /// Create and Send a Subscribe message to a Channel app instance [Subscriber].
    ///
    /// # Arguments
    /// * `link_to` - Address of the Channel Announcement message
    pub fn send_subscribe(&mut self, link_to: &Address) -> Result<Address> {
        let msg = self.user.subscribe(link_to)?;
        self.send_message(msg, MsgInfo::Subscribe)
    }

    // Receive

    /// Receive and process a sequence message [Author, Subscriber].
    ///
    ///  # Arguments
    ///  * `link` - Address of the message to be processed
    pub fn receive_sequence(&mut self, link: &Address) -> Result<Address> {
        let msg = self.transport.recv_message(link)?;
        if let Some(_addr) = &self.user.appinst {
            let seq_msg = self.user.handle_sequence(msg.binary, MsgInfo::Sequence, true)?.body;
            let msg_id = self.user.link_gen.link_from(
                &seq_msg.id,
                Cursor::new_at(&seq_msg.ref_link, 0, seq_msg.seq_num.0 as u32),
            );

            Ok(msg_id)
        } else {
            err!(UserNotRegistered)
        }
    }

    /// Receive and process a signed packet message [Author, Subscriber].
    ///
    ///  # Arguments
    ///  * `link` - Address of the message to be processed
    pub fn receive_signed_packet(&mut self, link: &Address) -> Result<(PublicKey, Bytes, Bytes)> {
        let msg = self.transport.recv_message(link)?;
        // TODO: msg.timestamp is lost
        let m = self.user.handle_signed_packet(msg.binary, MsgInfo::SignedPacket)?;
        Ok(m.body)
    }

    /// Receive and process a tagged packet message [Author, Subscriber].
    ///
    ///  # Arguments
    ///  * `link` - Address of the message to be processed
    pub fn receive_tagged_packet(&mut self, link: &Address) -> Result<(Bytes, Bytes)> {
        let msg = self.transport.recv_message(link)?;
        let m = self.user.handle_tagged_packet(msg.binary, MsgInfo::TaggedPacket)?;
        Ok(m.body)
    }

    /// Receive and process a subscribe message [Author].
    ///
    ///  # Arguments
    ///  * `link` - Address of the message to be processed
    pub fn receive_subscribe(&mut self, link: &Address) -> Result<()> {
        let msg = self.transport.recv_message(link)?;
        // TODO: Timestamp is lost.
        self.user.handle_subscribe(msg.binary, MsgInfo::Subscribe)
    }

    /// Receive and Process an announcement message [Subscriber].
    ///
    /// # Arguments
    /// * `link_to` - Address of the Channel Announcement message
    pub fn receive_announcement(&mut self, link: &Address) -> Result<()> {
        let msg = self.transport.recv_message(link)?;
        self.user.handle_announcement(msg.binary, MsgInfo::Announce)
    }

    /// Receive and process a keyload message [Subscriber].
    ///
    ///  # Arguments
    ///  * `link` - Address of the message to be processed
    pub fn receive_keyload(&mut self, link: &Address) -> Result<bool> {
        let msg = self.transport.recv_message(link)?;
        let m = self.user.handle_keyload(msg.binary, MsgInfo::Keyload)?;
        Ok(m.body)
    }

    /// Receive and process a message of unknown type. Message will be handled appropriately and
    /// the unwrapped contents returned [Author, Subscriber].
    ///
    ///   # Arguments
    ///   * `link` - Address of the message to be processed
    pub fn receive_message(&mut self, link: &Address) -> Result<UnwrappedMessage> {
        let msg = self.transport.recv_message(link)?;
        self.handle_message(msg, true)
    }

    /// Retrieves the next message for each user (if present in transport layer) and returns them [Author, Subscriber]
    pub fn fetch_next_msgs(&mut self) -> Vec<UnwrappedMessage> {
        let ids = self.user.gen_next_msg_ids(self.user.is_multi_branching());
        let mut msgs = Vec::new();

        for (
            _pk,
            Cursor {
                link,
                branch_no: _,
                seq_no: _,
            },
        ) in ids
        {
            let msg = self.transport.recv_message(&link);

            if let Ok(msg) = msg {
                if let Ok(msg) = self.handle_message(msg, true) {
                    msgs.push(msg);
                }
            }
        }
        msgs
    }

    /// Retrieves the previous message from the message specified (provided the user has access to it) [Author,
    /// Subscriber]
    ///
    /// # Arguments
    /// * `link` - Address of message to act as root of previous message fetching
    pub fn fetch_prev_msg(&mut self, link: &Address) -> Result<UnwrappedMessage> {
        let msg = self.transport.recv_message(link)?;
        let header = msg.binary.parse_header()?.header;

        let prev_msg_link = Address::from_bytes(&header.previous_msg_link.0);
        let prev_msg = self.transport.recv_message(&prev_msg_link)?;
        let unwrapped = self.handle_message(prev_msg, false)?;

        Ok(unwrapped)
    }

    /// Retrieves a specified number of previous messages from an original specified messsage link [Author, Subscriber]
    ///
    /// # Arguments
    /// * `link` - Address of message to act as root of previous message fetching
    /// * `max` - The number of msgs to try and parse
    pub fn fetch_prev_msgs(&mut self, link: &Address, max: usize) -> Result<Vec<UnwrappedMessage>> {
        let mut msg_info: (Address, u8, Message) = self.parse_msg_info(link)?;
        let mut to_process = Vec::new();
        let mut msgs = Vec::new();

        for _ in 0..max {
            msg_info = self.parse_msg_info(&msg_info.0)?;
            if msg_info.1 == message::SEQUENCE {
                let msg_link = self.process_sequence(msg_info.2.binary, false)?;
                msg_info = self.parse_msg_info(&msg_link)?;
            }
            to_process.push(msg_info.2);
        }

        to_process.reverse();
        for msg in to_process {
            let unwrapped = self.handle_message(msg, false)?;
            msgs.push(unwrapped);
        }

        Ok(msgs)
    }

    /// Handle message of unknown type. Ingests a message and unwraps it according to its determined
    /// content type [Author, Subscriber].
    ///
    /// # Arguments
    /// * `msg` - Binary message of unknown type
    /// * `pk` - Optional ed25519 Public Key of the sending participant. None if unknown
    pub fn handle_message(&mut self, mut msg0: Message, store: bool) -> Result<UnwrappedMessage> {
        let mut sequenced = false;
        loop {
            // Forget TangleMessage and timestamp
            let msg = msg0.binary;
            let preparsed = msg.parse_header()?;
            let link = preparsed.header.link.clone();
            let prev_link = TangleAddress::from_bytes(&preparsed.header.previous_msg_link.0);
            match preparsed.header.content_type {
                message::SIGNED_PACKET => {
                    match self.user.handle_signed_packet(msg, MsgInfo::SignedPacket) {
                        Ok(m) =>
                            return Ok(m.map(|(pk, public, masked)| MessageContent::new_signed_packet(pk, public, masked))),
                        Err(e) => {
                            match sequenced {
                                true => return Ok(UnwrappedMessage::new(link, prev_link, MessageContent::unreadable())),
                                false => return Err(e)
                            }
                        }
                    }
                }
                message::TAGGED_PACKET => {
                    match self.user.handle_tagged_packet(msg, MsgInfo::TaggedPacket) {
                        Ok(m) => return Ok(m.map(|(public, masked)| MessageContent::new_tagged_packet(public, masked))),
                        Err(e) => {
                            match sequenced {
                                true => return Ok(UnwrappedMessage::new(link, prev_link, MessageContent::unreadable())),
                                false => return Err(e)
                            }
                        }
                    }
                }
                message::KEYLOAD => {
                    // So long as the unwrap has not failed, we will return a blank object to
                    // inform the user that a message was present, even if the use wasn't part of
                    // the keyload itself. This is to prevent sequencing failures
                    let m = self.user.handle_keyload(msg, MsgInfo::Keyload)?;
                    // TODO: Verify content, whether user is allowed or not!
                    let u = m.map(|_allowed| MessageContent::new_keyload());
                    return Ok(u);
                }
                message::SEQUENCE => {
                    let msg_link = self.process_sequence(msg, store)?;
                    let msg = self.transport.recv_message(&msg_link)?;
                    sequenced = true;
                    msg0 = msg;
                }
                unknown_content => return err!(UnknownMsgType(unknown_content)),
            }
        }
    }

    // Get the previous msg link and msg type from header of message
    fn parse_msg_info(&mut self, link: &Address) -> Result<(Address, u8, Message)> {
        let msg = self.transport.recv_message(link)?;
        let header = msg.binary.parse_header()?.header;
        let link = Address::from_bytes(&header.previous_msg_link.0);
        Ok((link, header.content_type, msg))
    }
}

#[cfg(feature = "async")]
impl<Trans: Transport + Clone> User<Trans> {
    // Send

    /// Send a message with sequencing logic. If channel is single-branched, then no secondary
    /// sequence message is sent and None is returned for the address.
    ///
    /// # Arguments
    /// * `wrapped` - A wrapped sequence object containing the sequence message and state
    async fn send_sequence(&mut self, wrapped: WrappedSequence) -> Result<Option<Address>> {
        if let Some(seq_msg) = wrapped.0 {
            self.transport.send_message(&Message::new(seq_msg)).await?;
        }

        if let Some(wrap_state) = wrapped.1 {
            self.user.commit_sequence(wrap_state, MsgInfo::Sequence)
        } else {
            Ok(None)
        }
    }

    /// Send a message without using sequencing logic. Reserved for Announce and Subscribe messages
    async fn send_message(&mut self, msg: WrappedMessage, info: MsgInfo) -> Result<Address> {
        self.transport.send_message(&Message::new(msg.message)).await?;
        self.commit_wrapped(msg.wrapped, info)
    }

    /// Send a message using sequencing logic.
    ///
    /// # Arguments
    /// * `msg` - Wrapped Message ready for sending
    /// * `ref_link` - Reference link to be included in sequence message
    /// * `info` - Enum denominating the type of message being sent and committed
    async fn send_message_sequenced(
        &mut self,
        msg: WrappedMessage,
        ref_link: &MsgId,
        info: MsgInfo,
    ) -> Result<(Address, Option<Address>)> {
        let seq = self.user.wrap_sequence(ref_link)?;
        self.transport.send_message(&Message::new(msg.message)).await?;
        let seq_link = self.send_sequence(seq).await?;
        let msg_link = self.commit_wrapped(msg.wrapped, info)?;
        Ok((msg_link, seq_link))
    }

    /// Send an announcement message, generating a channel [Author].
    pub async fn send_announce(&mut self) -> Result<Address> {
        let msg = self.user.announce()?;
        try_or!(
            self.transport.recv_message(&msg.message.link).await.is_err(),
            ChannelDuplication
        )?;
        self.send_message(msg, MsgInfo::Announce).await
    }

    /// Create and send a signed packet [Author, Subscriber].
    ///
    ///  # Arguments
    ///  * `link_to` - Address of the message the keyload will be attached to
    ///  * `public_payload` - Wrapped vector of Bytes to have public access
    ///  * `masked_payload` - Wrapped vector of Bytes to have masked access
    pub async fn send_signed_packet(
        &mut self,
        link_to: &Address,
        public_payload: &Bytes,
        masked_payload: &Bytes,
    ) -> Result<(Address, Option<Address>)> {
        let msg = self.user.sign_packet(link_to, public_payload, masked_payload)?;
        self.send_message_sequenced(msg, link_to.rel(), MsgInfo::SignedPacket)
            .await
    }

    /// Create and send a tagged packet [Author, Subscriber].
    ///
    ///  # Arguments
    ///  * `link_to` - Address of the message the keyload will be attached to
    ///  * `public_payload` - Wrapped vector of Bytes to have public access
    ///  * `masked_payload` - Wrapped vector of Bytes to have masked access
    pub async fn send_tagged_packet(
        &mut self,
        link_to: &Address,
        public_payload: &Bytes,
        masked_payload: &Bytes,
    ) -> Result<(Address, Option<Address>)> {
        let msg = self.user.tag_packet(link_to, public_payload, masked_payload)?;
        self.send_message_sequenced(msg, link_to.rel(), MsgInfo::TaggedPacket)
            .await
    }

    /// Create and send a new keyload for a list of subscribers [Author].
    ///
    ///  # Arguments
    ///  * `link_to` - Address of the message the keyload will be attached to
    ///  * `psk_ids` - Vector of Pre-shared key ids to be included in message
    ///  * `ke_pks`  - Vector of Public Keys to be included in message
    pub async fn send_keyload(
        &mut self,
        link_to: &Address,
        psk_ids: &PskIds,
        ke_pks: &Vec<&Identifier>,
    ) -> Result<(Address, Option<Address>)> {
        let msg = self.user.share_keyload(link_to, psk_ids, ke_pks)?;
        self.send_message_sequenced(msg, link_to.rel(), MsgInfo::Keyload).await
    }

    /// Create and send keyload for all subscribed subscribers [Author].
    ///
    ///  # Arguments
    ///  * `link_to` - Address of the message the keyload will be attached to
    pub async fn send_keyload_for_everyone(&mut self, link_to: &Address) -> Result<(Address, Option<Address>)> {
        let msg = self.user.share_keyload_for_everyone(link_to)?;
        self.send_message_sequenced(msg, link_to.rel(), MsgInfo::Keyload).await
    }

    /// Create and Send a Subscribe message to a Channel app instance [Subscriber].
    ///
    /// # Arguments
    /// * `link_to` - Address of the Channel Announcement message
    pub async fn send_subscribe(&mut self, link_to: &Address) -> Result<Address> {
        let msg = self.user.subscribe(link_to)?;
        self.send_message(msg, MsgInfo::Subscribe).await
    }

    // Receive

    /// Receive and process a sequence message [Author, Subscriber].
    ///
    ///  # Arguments
    ///  * `link` - Address of the message to be processed
    pub async fn receive_sequence(&mut self, link: &Address) -> Result<Address> {
        let msg = self.transport.recv_message(link).await?;
        if let Some(_addr) = &self.user.appinst {
            let seq_msg = self.user.handle_sequence(msg.binary, MsgInfo::Sequence, true)?.body;
            let msg_id = self.user.link_gen.link_from(
                &seq_msg.id,
                Cursor::new_at(&seq_msg.ref_link, 0, seq_msg.seq_num.0 as u32),
            );

            Ok(msg_id)
        } else {
            err!(UserNotRegistered)
        }
    }

    /// Receive and process a signed packet message [Author, Subscriber].
    ///
    ///  # Arguments
    ///  * `link` - Address of the message to be processed
    pub async fn receive_signed_packet(&mut self, link: &Address) -> Result<(PublicKey, Bytes, Bytes)> {
        let msg = self.transport.recv_message(link).await?;
        // TODO: msg.timestamp is lost
        let m = self.user.handle_signed_packet(msg.binary, MsgInfo::SignedPacket)?;
        Ok(m.body)
    }

    /// Receive and process a tagged packet message [Author, Subscriber].
    ///
    ///  # Arguments
    ///  * `link` - Address of the message to be processed
    pub async fn receive_tagged_packet(&mut self, link: &Address) -> Result<(Bytes, Bytes)> {
        let msg = self.transport.recv_message(link).await?;
        let m = self.user.handle_tagged_packet(msg.binary, MsgInfo::TaggedPacket)?;
        Ok(m.body)
    }

    /// Receive and process a subscribe message [Author].
    ///
    ///  # Arguments
    ///  * `link` - Address of the message to be processed
    pub async fn receive_subscribe(&mut self, link: &Address) -> Result<()> {
        let msg = self.transport.recv_message(link).await?;
        // TODO: Timestamp is lost.
        self.user.handle_subscribe(msg.binary, MsgInfo::Subscribe)
    }

    /// Receive and Process an announcement message [Subscriber].
    ///
    /// # Arguments
    /// * `link_to` - Address of the Channel Announcement message
    pub async fn receive_announcement(&mut self, link: &Address) -> Result<()> {
        let msg = self.transport.recv_message(link).await?;
        self.user.handle_announcement(msg.binary, MsgInfo::Announce)
    }

    /// Receive and process a keyload message [Subscriber].
    ///
    ///  # Arguments
    ///  * `link` - Address of the message to be processed
    pub async fn receive_keyload(&mut self, link: &Address) -> Result<bool> {
        let msg = self.transport.recv_message(link).await?;
        let m = self.user.handle_keyload(msg.binary, MsgInfo::Keyload)?;
        Ok(m.body)
    }

    /// Receive and process a message of unknown type. Message will be handled appropriately and
    /// the unwrapped contents returned [Author, Subscriber].
    ///
    ///   # Arguments
    ///   * `link` - Address of the message to be processed
    ///   * `pk` - Optional ed25519 Public Key of the sending participant. None if unknown
    pub async fn receive_message(&mut self, link: &Address) -> Result<UnwrappedMessage> {
        let msg = self.transport.recv_message(link).await?;
        self.handle_message(msg, true).await
    }

    /// Retrieves the next message for each user (if present in transport layer) and returns them [Author, Subscriber]
    pub async fn fetch_next_msgs(&mut self) -> Vec<UnwrappedMessage> {
        let ids = self.user.gen_next_msg_ids(self.user.is_multi_branching());
        let mut msgs = Vec::new();

        for (
            _pk,
            Cursor {
                link,
                branch_no: _,
                seq_no: _,
            },
        ) in ids
        {
            let msg = self.transport.recv_message(&link).await;

            if let Ok(msg) = msg {
                if let Ok(msg) = self.handle_message(msg, true).await {
                    msgs.push(msg);
                }
            }
        }
        msgs
    }

    /// Retrieves the previous message from the message specified (provided the user has access to it) [Author,
    /// Subscriber]
    ///
    /// # Arguments
    /// * `link` - Address of message to act as root of previous message fetching
    pub async fn fetch_prev_msg(&mut self, link: &Address) -> Result<UnwrappedMessage> {
        let msg = self.transport.recv_message(link).await?;
        let header = msg.binary.parse_header()?.header;

        let prev_msg_link = Address::from_bytes(&header.previous_msg_link.0);
        let prev_msg = self.transport.recv_message(&prev_msg_link).await?;
        let unwrapped = self.handle_message(prev_msg, false).await?;
        Ok(unwrapped)
    }

    /// Retrieves a specified number of previous messages from an original specified messsage link [Author, Subscriber]
    /// # Arguments
    /// * `link` - Address of message to act as root of previous message fetching
    /// * `max` - The number of msgs to try and parse
    pub async fn fetch_prev_msgs(&mut self, link: &Address, max: usize) -> Result<Vec<UnwrappedMessage>> {
        let mut msg_info: (Address, u8, Message) = self.parse_msg_info(link).await?;
        let mut to_process = Vec::new();
        let mut msgs = Vec::new();

        for _ in 0..max {
            msg_info = self.parse_msg_info(&msg_info.0).await?;
            if msg_info.1 == message::SEQUENCE {
                let msg_link = self.process_sequence(msg_info.2.binary, false)?;
                msg_info = self.parse_msg_info(&msg_link).await?;
            }
            to_process.push(msg_info.2);
        }

        to_process.reverse();
        for msg in to_process {
            let unwrapped = self.handle_message(msg, false).await?;
            msgs.push(unwrapped);
        }

        Ok(msgs)
    }

    /// Handle message of unknown type. Ingests a message and unwraps it according to its determined
    /// content type [Author, Subscriber].
    ///
    /// # Arguments
    /// * `msg` - Binary message of unknown type
    pub async fn handle_message(&mut self, mut msg0: Message, store: bool) -> Result<UnwrappedMessage> {
        let mut sequenced = false;
        loop {
            // Forget TangleMessage and timestamp
            let msg = msg0.binary;
            let preparsed = msg.parse_header()?;
            let link = preparsed.header.link.clone();
            let prev_link = TangleAddress::from_bytes(&preparsed.header.previous_msg_link.0);
            match preparsed.header.content_type {
                message::SIGNED_PACKET => {
                    match self.user.handle_signed_packet(msg, MsgInfo::SignedPacket) {
                        Ok(m) =>
                            return Ok(m.map(|(pk, public, masked)| MessageContent::new_signed_packet(pk, public, masked))),
                        Err(e) => {
                            match sequenced {
                                true => return Ok(UnwrappedMessage::new(link, prev_link, MessageContent::unreadable())),
                                false => return Err(e)
                            }
                        }
                    }
                }
                message::TAGGED_PACKET => {
                    match self.user.handle_tagged_packet(msg, MsgInfo::TaggedPacket) {
                        Ok(m) => return Ok(m.map(|(public, masked)| MessageContent::new_tagged_packet(public, masked))),
                        Err(e) => {
                            match sequenced {
                                true => return Ok(UnwrappedMessage::new(link, prev_link, MessageContent::unreadable())),
                                false => return Err(e)
                            }
                        }
                    }
                }
                message::KEYLOAD => {
                    // So long as the unwrap has not failed, we will return a blank object to
                    // inform the user that a message was present, even if the use wasn't part of
                    // the keyload itself. This is to prevent sequencing failures
                    let m = self.user.handle_keyload(msg, MsgInfo::Keyload)?;
                    // TODO: Verify content, whether user is allowed or not!
                    let u = m.map(|_allowed| MessageContent::new_keyload());
                    return Ok(u);
                }
                message::SEQUENCE => {
                    let msg_link = self.process_sequence(msg, store)?;
                    let msg = self.transport.recv_message(&msg_link).await?;
                    sequenced = true;
                    msg0 = msg;
                }
                unknown_content => return err!(UnknownMsgType(unknown_content)),
            }
        }
    }

    /// Get the previous msg link and msg type from header of message and return in a tuple alongside
    /// the message itself
    async fn parse_msg_info(&mut self, link: &Address) -> Result<(Address, u8, Message)> {
        let msg = self.transport.recv_message(link).await?;
        let header = msg.binary.parse_header()?.header;
        let link = Address::from_bytes(&header.previous_msg_link.0);
        Ok((link, header.content_type, msg))
    }
}<|MERGE_RESOLUTION|>--- conflicted
+++ resolved
@@ -27,16 +27,6 @@
     api,
     message,
 };
-<<<<<<< HEAD
-=======
-use iota_streams_core::{
-    psk::{
-        Psk,
-        PskId,
-    },
-    Errors::ChannelDuplication,
-};
->>>>>>> c11de1dd
 
 type UserImp = api::user::User<DefaultF, Address, LinkGen, LinkStore, KeyStore>;
 
@@ -166,13 +156,8 @@
         })
     }
 
-<<<<<<< HEAD
-    pub fn store_psk(&mut self, psk: Psk, pskid: Option<PskId>, use_psk: bool) -> Result<PskId> {
-        self.user.store_psk(psk, pskid, use_psk)
-=======
-    pub fn store_psk(&mut self, pskid: PskId, psk: Psk) {
-        self.user.store_psk(pskid, psk)
->>>>>>> c11de1dd
+    pub fn store_psk(&mut self, pskid: PskId, psk: Psk, use_psk: bool) -> Result<()> {
+        self.user.store_psk(pskid, psk, use_psk)
     }
 
     /// Consume a binary sequence message and return the derived message link
