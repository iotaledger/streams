use iota_streams_app::{
    identifier::Identifier,
    message::{
        HasLink as _,
        LinkGenerator,
    },
};
use iota_streams_core::{
    err,
    prelude::Vec,
    prng,
    psk::{
        Psk,
        PskId,
    },
    try_or,
    Errors::{
        ChannelDuplication,
        ChannelNotSingleDepth,
        UnknownMsgType,
        UserNotRegistered,
    },
    Result,
};

use super::*;
use crate::{
    api,
    message,
};

type UserImp = api::user::User<DefaultF, Address, LinkGen, LinkStore, KeyStore>;

const ENCODING: &str = "utf-8";
const PAYLOAD_LENGTH: usize = 32_000;

/// Baseline User api object. Contains the api user implementation as well as the transport object
pub struct User<Trans> {
    pub user: UserImp,
    pub transport: Trans,
}

impl<Trans> User<Trans> {
    /// Create a new User instance.
    ///
    /// # Arguments
    /// * `seed` - A string slice representing the seed of the user [Characters: A-Z, 9]
    /// * `channel_type` - Implementation type: [0: Single Branch, 1: Multi Branch , 2: Single Depth]
    /// * `transport` - Transport object used for sending and receiving
    pub fn new(seed: &str, channel_type: ChannelType, transport: Trans) -> Self {
        let nonce = "TANGLEUSERNONCE".as_bytes().to_vec();
        let user = UserImp::gen(
            prng::from_seed("IOTA Streams Channels user sig keypair", seed),
            nonce,
            channel_type,
            ENCODING.as_bytes().to_vec(),
            PAYLOAD_LENGTH,
        );
        Self { user, transport }
    }

    pub fn get_transport(&self) -> &Trans {
        &self.transport
    }

    // Attributes

    /// Fetch the Address (application instance) of the channel.
    pub fn channel_address(&self) -> Option<&ChannelAddress> {
        self.user.appinst.as_ref().map(|x| &x.appinst)
    }

    /// Channel Author's signature public key
    pub fn author_public_key(&self) -> Option<&ed25519::PublicKey> {
        self.user.author_public_key()
    }

    /// Return boolean representing the sequencing nature of the channel
    pub fn is_multi_branching(&self) -> bool {
        self.user.is_multi_branching()
    }

    /// Return boolean representing whether the implementation type is single depth
    pub fn is_single_depth(&self) -> bool {
        self.user.is_single_depth()
    }

    /// Fetch the user ed25519 public key
    pub fn get_public_key(&self) -> &PublicKey {
        &self.user.sig_kp.public
    }

    pub fn is_registered(&self) -> bool {
        self.user.appinst.is_some()
    }

    pub fn unregister(&mut self) {
        self.user.appinst = None;
        self.user.author_sig_pk = None;
    }

    // Utility

    /// Stores the provided link to the internal sequencing state for the provided participant
    /// [Used for multi-branching sequence state updates]
    /// [Author, Subscriber]
    ///
    ///   # Arguments
    ///   * `pk` - ed25519 Public Key of the sender of the message
    ///   * `link` - Address link to be stored in internal sequence state mapping
    pub fn store_state(&mut self, id: Identifier, link: &Address) -> Result<()> {
        // TODO: assert!(link.appinst == self.appinst.unwrap());
        self.user.store_state(id, link.msgid)
    }

    /// Stores the provided link and sequence number to the internal sequencing state for all participants
    /// [Used for single-branching sequence state updates]
    /// [Author, Subscriber]
    ///
    ///   # Arguments
    ///   * `link` - Address link to be stored in internal sequence state mapping
    ///   * `seq_num` - New sequence state to be stored in internal sequence state mapping
    pub fn store_state_for_all(&mut self, link: &Address, seq_num: u32) -> Result<()> {
        // TODO: assert!(link.appinst == self.appinst.unwrap());
        self.user.store_state_for_all(link.msgid, seq_num)
    }

    /// Fetches the latest PublicKey -> Cursor state mapping from the implementation, allowing the
    /// user to see the latest messages present from each publisher
    /// [Author, Subscriber]
    pub fn fetch_state(&self) -> Result<Vec<(Identifier, Cursor<Address>)>> {
        self.user.fetch_state()
    }

    /// Resets the cursor state storage to allow a Subscriber to retrieve all messages in a channel
    /// from scratch
    /// [Subscriber]
    pub fn reset_state(&mut self) -> Result<()> {
        self.user.reset_state()
    }

    /// Generate a vector containing the next sequenced message identifier for each publishing
    /// participant in the channel
    /// [Author, Subscriber]
    ///
    ///   # Arguments
    ///   * `branching` - Boolean representing the sequencing nature of the channel
    pub fn gen_next_msg_ids(&mut self, branching: bool) -> Vec<(Identifier, Cursor<Address>)> {
        self.user.gen_next_msg_ids(branching)
    }

    /// Commit to state a wrapped message and type
    /// [Author, Subscriber]
    ///
    ///  # Arguments
    ///  * `wrapped` - A wrapped message intended to be committed to the link store
    ///  * `info` - The type of wrapped message being committed to the link store
    pub fn commit_wrapped(&mut self, wrapped: WrapState, info: MsgInfo) -> Result<Address> {
        self.user.commit_wrapped(wrapped, info)
    }

    pub async fn export(&self, flag: u8, pwd: &str) -> Result<Vec<u8>> {
        self.user.export(flag, pwd).await
    }
    pub async fn import(bytes: &[u8], flag: u8, pwd: &str, tsp: Trans) -> Result<Self> {
        UserImp::import(bytes, flag, pwd).await.map(|u| Self {
            user: u,
            transport: tsp,
        })
    }

    pub fn store_psk(&mut self, pskid: PskId, psk: Psk, use_psk: bool) -> Result<()> {
        self.user.store_psk(pskid, psk, use_psk)
    }

    /// Consume a binary sequence message and return the derived message link
    async fn process_sequence(&mut self, msg: BinaryMessage, store: bool) -> Result<Address> {
        let unwrapped = self.user.handle_sequence(msg, MsgInfo::Sequence, store).await?;
        let msg_link = self.user.link_gen.link_from(
            unwrapped.body.id.to_bytes(),
            Cursor::new_at(&unwrapped.body.ref_link, 0, unwrapped.body.seq_num.0 as u32),
        );
        Ok(msg_link)
    }
}

impl<Trans: Transport + Clone> User<Trans> {
<<<<<<< HEAD
    // Send

    /// Send a message with sequencing logic. If channel is single-branched, then no secondary
    /// sequence message is sent and None is returned for the address.
    fn send_sequence(&mut self, wrapped_sequence: WrappedSequence) -> Result<Option<Address>> {
        match wrapped_sequence {
            WrappedSequence::MultiBranch(
                cursor,
                WrappedMessage {
                    wrapped: wrapped_state,
                    message,
                },
            ) => {
                self.transport.send_message(&Message::new(message))?;
                self.user.commit_sequence(cursor, wrapped_state, MsgInfo::Sequence)
            }
            WrappedSequence::SingleBranch(cursor) => {
                self.user.commit_sequence_to_all(cursor)?;
                Ok(None)
            }
            WrappedSequence::SingleDepth(cursor) => {
                self.user.commit_sequence_to_all(cursor)?;
                Ok(None)
            }
            WrappedSequence::None => Ok(None),
        }
    }

    /// Send a message without using sequencing logic. Reserved for Announce and Subscribe messages
    fn send_message(&mut self, msg: WrappedMessage, info: MsgInfo) -> Result<Address> {
        self.transport.send_message(&Message::new(msg.message))?;
        self.commit_wrapped(msg.wrapped, info)
    }

    /// Send a message using sequencing logic.
    ///
    /// # Arguments
    /// * `msg` - Wrapped Message ready for sending
    /// * `ref_link` - Reference link to be included in sequence message
    /// * `info` - Enum denominating the type of message being sent and committed
    fn send_message_sequenced(
        &mut self,
        msg: WrappedMessage,
        ref_link: &MsgId,
        info: MsgInfo,
    ) -> Result<(Address, Option<Address>)> {
        // Send & commit original message
        self.transport.send_message(&Message::new(msg.message))?;
        let msg_link = self.commit_wrapped(msg.wrapped, info)?;

        // Send & commit associated sequence message
        let seq = self.user.wrap_sequence(ref_link)?;
        let seq_link = self.send_sequence(seq)?;
        Ok((msg_link, seq_link))
    }

    /// Send an announcement message, generating a channel [Author].
    pub fn send_announce(&mut self) -> Result<Address> {
        let msg = self.user.announce()?;
        try_or!(
            self.transport.recv_message(&msg.message.link).is_err(),
            ChannelDuplication
        )?;
        self.send_message(msg, MsgInfo::Announce)
    }

    /// Create and send a signed packet [Author, Subscriber].
    ///
    ///  # Arguments
    ///  * `link_to` - Address of the message the keyload will be attached to
    ///  * `public_payload` - Wrapped vector of Bytes to have public access
    ///  * `masked_payload` - Wrapped vector of Bytes to have masked access
    pub fn send_signed_packet(
        &mut self,
        link_to: &Address,
        public_payload: &Bytes,
        masked_payload: &Bytes,
    ) -> Result<(Address, Option<Address>)> {
        let msg = self.user.sign_packet(link_to, public_payload, masked_payload)?;
        self.send_message_sequenced(msg, link_to.rel(), MsgInfo::SignedPacket)
    }

    /// Create and send a tagged packet [Author, Subscriber].
    ///
    ///  # Arguments
    ///  * `link_to` - Address of the message the keyload will be attached to
    ///  * `public_payload` - Wrapped vector of Bytes to have public access
    ///  * `masked_payload` - Wrapped vector of Bytes to have masked access
    pub fn send_tagged_packet(
        &mut self,
        link_to: &Address,
        public_payload: &Bytes,
        masked_payload: &Bytes,
    ) -> Result<(Address, Option<Address>)> {
        let msg = self.user.tag_packet(link_to, public_payload, masked_payload)?;
        self.send_message_sequenced(msg, link_to.rel(), MsgInfo::TaggedPacket)
    }

    /// Create and send a new keyload for a list of subscribers [Author].
    ///
    ///  # Arguments
    ///  * `link_to` - Address of the message the keyload will be attached to
    ///  * `keys`  - Iterable of [`Identifier`] to be included in message
    pub fn send_keyload<'a, I>(&mut self, link_to: &Address, keys: I) -> Result<(Address, Option<Address>)>
    where
        I: IntoIterator<Item = &'a Identifier>,
    {
        let msg = self.user.share_keyload(link_to, keys)?;
        self.send_message_sequenced(msg, link_to.rel(), MsgInfo::Keyload)
    }

    /// Create and send keyload for all subscribed subscribers [Author].
    ///
    ///  # Arguments
    ///  * `link_to` - Address of the message the keyload will be attached to
    pub fn send_keyload_for_everyone(&mut self, link_to: &Address) -> Result<(Address, Option<Address>)> {
        let msg = self.user.share_keyload_for_everyone(link_to)?;
        self.send_message_sequenced(msg, link_to.rel(), MsgInfo::Keyload)
    }

    /// Create and Send a Subscribe message to a Channel app instance [Subscriber].
    ///
    /// # Arguments
    /// * `link_to` - Address of the Channel Announcement message
    pub fn send_subscribe(&mut self, link_to: &Address) -> Result<Address> {
        let msg = self.user.subscribe(link_to)?;
        self.send_message(msg, MsgInfo::Subscribe)
    }

    // Receive

    /// Receive and process a sequence message [Author, Subscriber].
    ///
    ///  # Arguments
    ///  * `link` - Address of the message to be processed
    pub fn receive_sequence(&mut self, link: &Address) -> Result<Address> {
        let msg = self.transport.recv_message(link)?;
        if let Some(_addr) = &self.user.appinst {
            let seq_msg = self.user.handle_sequence(msg.binary, MsgInfo::Sequence, true)?.body;
            let msg_id = self.user.link_gen.link_from(
                seq_msg.id.to_bytes(),
                Cursor::new_at(&seq_msg.ref_link, 0, seq_msg.seq_num.0 as u32),
            );

            Ok(msg_id)
        } else {
            err!(UserNotRegistered)
        }
    }

    /// Receive and process a signed packet message [Author, Subscriber].
    ///
    ///  # Arguments
    ///  * `link` - Address of the message to be processed
    pub fn receive_signed_packet(&mut self, link: &Address) -> Result<(PublicKey, Bytes, Bytes)> {
        let msg = self.transport.recv_message(link)?;
        // TODO: msg.timestamp is lost
        let m = self.user.handle_signed_packet(msg.binary, MsgInfo::SignedPacket)?;
        Ok(m.body)
    }

    /// Receive and process a tagged packet message [Author, Subscriber].
    ///
    ///  # Arguments
    ///  * `link` - Address of the message to be processed
    pub fn receive_tagged_packet(&mut self, link: &Address) -> Result<(Bytes, Bytes)> {
        let msg = self.transport.recv_message(link)?;
        let m = self.user.handle_tagged_packet(msg.binary, MsgInfo::TaggedPacket)?;
        Ok(m.body)
    }

    /// Receive and process a subscribe message [Author].
    ///
    ///  # Arguments
    ///  * `link` - Address of the message to be processed
    pub fn receive_subscribe(&mut self, link: &Address) -> Result<()> {
        let msg = self.transport.recv_message(link)?;
        // TODO: Timestamp is lost.
        self.user.handle_subscribe(msg.binary, MsgInfo::Subscribe)
    }

    /// Receive and Process an announcement message [Subscriber].
    ///
    /// # Arguments
    /// * `link_to` - Address of the Channel Announcement message
    pub fn receive_announcement(&mut self, link: &Address) -> Result<()> {
        let msg = self.transport.recv_message(link)?;
        self.user.handle_announcement(msg.binary, MsgInfo::Announce)
    }

    /// Receive and process a keyload message [Subscriber].
    ///
    ///  # Arguments
    ///  * `link` - Address of the message to be processed
    pub fn receive_keyload(&mut self, link: &Address) -> Result<bool> {
        let msg = self.transport.recv_message(link)?;
        let m = self.user.handle_keyload(msg.binary, MsgInfo::Keyload)?;
        Ok(m.body)
    }

    /// Receive and process a message of unknown type. Message will be handled appropriately and
    /// the unwrapped contents returned [Author, Subscriber].
    ///
    ///   # Arguments
    ///   * `link` - Address of the message to be processed
    pub fn receive_message(&mut self, link: &Address) -> Result<UnwrappedMessage> {
        let msg = self.transport.recv_message(link)?;
        self.handle_message(msg, true)
    }

    /// Retrieves the next message for each user (if present in transport layer) and returns them [Author, Subscriber]
    pub fn fetch_next_msgs(&mut self) -> Vec<UnwrappedMessage> {
        let ids = self.user.gen_next_msg_ids(self.user.is_multi_branching());
        let mut msgs = Vec::new();

        for (
            _pk,
            Cursor {
                link,
                branch_no: _,
                seq_no: _,
            },
        ) in ids
        {
            let msg = self.transport.recv_message(&link);

            if let Ok(msg) = msg {
                if let Ok(msg) = self.handle_message(msg, true) {
                    msgs.push(msg);
                }
            }
        }
        msgs
    }

    /// Retrieves the previous message from the message specified (provided the user has access to it) [Author,
    /// Subscriber]
    ///
    /// # Arguments
    /// * `link` - Address of message to act as root of previous message fetching
    pub fn fetch_prev_msg(&mut self, link: &Address) -> Result<UnwrappedMessage> {
        let msg = self.transport.recv_message(link)?;
        let header = msg.binary.parse_header()?.header;

        let prev_msg_link = Address::from_bytes(&header.previous_msg_link.0);
        let prev_msg = self.transport.recv_message(&prev_msg_link)?;
        let unwrapped = self.handle_message(prev_msg, false)?;

        Ok(unwrapped)
    }

    /// Retrieves a specified number of previous messages from an original specified messsage link [Author, Subscriber]
    ///
    /// # Arguments
    /// * `link` - Address of message to act as root of previous message fetching
    /// * `max` - The number of msgs to try and parse
    pub fn fetch_prev_msgs(&mut self, link: &Address, max: usize) -> Result<Vec<UnwrappedMessage>> {
        let mut msg_info: (Address, u8, Message) = self.parse_msg_info(link)?;
        let mut to_process = Vec::new();
        let mut msgs = Vec::new();

        for _ in 0..max {
            msg_info = self.parse_msg_info(&msg_info.0)?;
            if msg_info.1 == message::SEQUENCE {
                let msg_link = self.process_sequence(msg_info.2.binary, false)?;
                msg_info = self.parse_msg_info(&msg_link)?;
            }
            to_process.push(msg_info.2);
        }

        to_process.reverse();
        for msg in to_process {
            let unwrapped = self.handle_message(msg, false)?;
            msgs.push(unwrapped);
        }

        Ok(msgs)
    }

    /// Handle message of unknown type. Ingests a message and unwraps it according to its determined
    /// content type [Author, Subscriber].
    ///
    /// # Arguments
    /// * `msg` - Binary message of unknown type
    /// * `pk` - Optional ed25519 Public Key of the sending participant. None if unknown
    pub fn handle_message(&mut self, mut msg0: Message, store: bool) -> Result<UnwrappedMessage> {
        let mut sequenced = false;
        loop {
            // Forget TangleMessage and timestamp
            let msg = msg0.binary;
            let preparsed = msg.parse_header()?;
            let link = preparsed.header.link;
            let prev_link = TangleAddress::from_bytes(&preparsed.header.previous_msg_link.0);
            match preparsed.header.content_type {
                message::SIGNED_PACKET => match self.user.handle_signed_packet(msg, MsgInfo::SignedPacket) {
                    Ok(m) => {
                        return Ok(m.map(|(id, public, masked)| MessageContent::new_signed_packet(id, public, masked)))
                    }
                    Err(e) => match sequenced {
                        true => return Ok(UnwrappedMessage::new(link, prev_link, MessageContent::unreadable())),
                        false => return Err(e),
                    },
                },
                message::TAGGED_PACKET => match self.user.handle_tagged_packet(msg, MsgInfo::TaggedPacket) {
                    Ok(m) => return Ok(m.map(|(public, masked)| MessageContent::new_tagged_packet(public, masked))),
                    Err(e) => match sequenced {
                        true => return Ok(UnwrappedMessage::new(link, prev_link, MessageContent::unreadable())),
                        false => return Err(e),
                    },
                },
                message::KEYLOAD => {
                    // So long as the unwrap has not failed, we will return a blank object to
                    // inform the user that a message was present, even if the use wasn't part of
                    // the keyload itself. This is to prevent sequencing failures
                    let m = self.user.handle_keyload(msg, MsgInfo::Keyload)?;
                    // TODO: Verify content, whether user is allowed or not!
                    let u = m.map(|_allowed| MessageContent::new_keyload());
                    return Ok(u);
                }
                message::SEQUENCE => {
                    let msg_link = self.process_sequence(msg, store)?;
                    let msg = self.transport.recv_message(&msg_link)?;
                    sequenced = true;
                    msg0 = msg;
                }
                unknown_content => return err!(UnknownMsgType(unknown_content)),
            }
        }
    }

    // Get the previous msg link and msg type from header of message
    fn parse_msg_info(&mut self, link: &Address) -> Result<(Address, u8, Message)> {
        let msg = self.transport.recv_message(link)?;
        let header = msg.binary.parse_header()?.header;
        let link = Address::from_bytes(&header.previous_msg_link.0);
        Ok((link, header.content_type, msg))
    }

    /// Receive and process a message with a known anchor link and message number. This can only
    /// be used if the channel is a single depth channel. [Author, Subscriber]
    ///
    ///   # Arguments
    ///   * `anchor_link` - Address of the anchor message for the channel
    ///   * `msg_num` - Sequence of sent message (not counting announce or any keyloads)
    pub fn receive_msg_by_sequence_number(&mut self, anchor_link: &Address, msg_num: u32) -> Result<UnwrappedMessage> {
        if !self.is_single_depth() {
            return err(ChannelNotSingleDepth);
        }
        match self.author_public_key() {
            Some(pk) => {
                let seq_no = self.user.fetch_anchor()?.seq_no;
                let cursor = Cursor::new_at(anchor_link.rel(), 0, msg_num + seq_no);
                let link = self.user.link_gen.link_from(pk.as_ref(), cursor);
                let msg = self.transport.recv_message(&link)?;
                self.handle_message(msg, false)
            }
            None => err(UserNotRegistered),
        }
    }
}

#[cfg(feature = "async")]
impl<Trans: Transport + Clone> User<Trans> {
    // Send

=======
>>>>>>> 720128ee
    /// Send a message with sequencing logic. If channel is single-branched, then no secondary
    /// sequence message is sent and None is returned for the address.
    ///
    /// # Arguments
    /// * `wrapped` - A wrapped sequence object containing the sequence message and state
    async fn send_sequence(&mut self, wrapped_sequence: WrappedSequence) -> Result<Option<Address>> {
        match wrapped_sequence {
            WrappedSequence::MultiBranch(
                cursor,
                WrappedMessage {
                    message,
                    wrapped: wrapped_state,
                },
            ) => {
                self.transport.send_message(&Message::new(message)).await?;
                self.user.commit_sequence(cursor, wrapped_state, MsgInfo::Sequence)
            }
            WrappedSequence::SingleBranch(cursor) => {
                self.user.commit_sequence_to_all(cursor)?;
                Ok(None)
            }
            WrappedSequence::SingleDepth(cursor) => {
                self.user.commit_sequence_to_all(cursor)?;
                Ok(None)
            }
            WrappedSequence::None => Ok(None),
        }
    }

    /// Send a message without using sequencing logic. Reserved for Announce and Subscribe messages
    async fn send_message(&mut self, msg: WrappedMessage, info: MsgInfo) -> Result<Address> {
        self.transport.send_message(&Message::new(msg.message)).await?;
        self.commit_wrapped(msg.wrapped, info)
    }

    /// Send a message using sequencing logic.
    ///
    /// # Arguments
    /// * `msg` - Wrapped Message ready for sending
    /// * `ref_link` - Reference link to be included in sequence message
    /// * `info` - Enum denominating the type of message being sent and committed
    async fn send_message_sequenced(
        &mut self,
        msg: WrappedMessage,
        ref_link: &MsgId,
        info: MsgInfo,
    ) -> Result<(Address, Option<Address>)> {
        // Send & commit original message
        self.transport.send_message(&Message::new(msg.message)).await?;
        let msg_link = self.commit_wrapped(msg.wrapped, info)?;

        // Send & commit associated sequence message
        let seq = self.user.wrap_sequence(ref_link).await?;
        let seq_link = self.send_sequence(seq).await?;
        Ok((msg_link, seq_link))
    }

    /// Send an announcement message, generating a channel [Author].
    pub async fn send_announce(&mut self) -> Result<Address> {
        let msg = self.user.announce().await?;
        try_or!(
            self.transport.recv_message(&msg.message.link).await.is_err(),
            ChannelDuplication
        )?;
        self.send_message(msg, MsgInfo::Announce).await
    }

    /// Create and send a signed packet [Author, Subscriber].
    ///
    ///  # Arguments
    ///  * `link_to` - Address of the message the keyload will be attached to
    ///  * `public_payload` - Wrapped vector of Bytes to have public access
    ///  * `masked_payload` - Wrapped vector of Bytes to have masked access
    pub async fn send_signed_packet(
        &mut self,
        link_to: &Address,
        public_payload: &Bytes,
        masked_payload: &Bytes,
    ) -> Result<(Address, Option<Address>)> {
        let msg = self.user.sign_packet(link_to, public_payload, masked_payload).await?;
        self.send_message_sequenced(msg, link_to.rel(), MsgInfo::SignedPacket)
            .await
    }

    /// Create and send a tagged packet [Author, Subscriber].
    ///
    ///  # Arguments
    ///  * `link_to` - Address of the message the keyload will be attached to
    ///  * `public_payload` - Wrapped vector of Bytes to have public access
    ///  * `masked_payload` - Wrapped vector of Bytes to have masked access
    pub async fn send_tagged_packet(
        &mut self,
        link_to: &Address,
        public_payload: &Bytes,
        masked_payload: &Bytes,
    ) -> Result<(Address, Option<Address>)> {
        let msg = self.user.tag_packet(link_to, public_payload, masked_payload).await?;
        self.send_message_sequenced(msg, link_to.rel(), MsgInfo::TaggedPacket)
            .await
    }

    /// Create and send a new keyload for a list of subscribers [Author].
    ///
    ///  # Arguments
    ///  * `link_to` - Address of the message the keyload will be attached to
    ///  * `keys`  - Iterable of [`Identifier`] to be included in message
    pub async fn send_keyload<'a, I>(&mut self, link_to: &Address, keys: I) -> Result<(Address, Option<Address>)>
    where
        I: IntoIterator<Item = &'a Identifier>,
    {
        let msg = self.user.share_keyload(link_to, keys).await?;
        self.send_message_sequenced(msg, link_to.rel(), MsgInfo::Keyload).await
    }

    /// Create and send keyload for all subscribed subscribers [Author].
    ///
    ///  # Arguments
    ///  * `link_to` - Address of the message the keyload will be attached to
    pub async fn send_keyload_for_everyone(&mut self, link_to: &Address) -> Result<(Address, Option<Address>)> {
        let msg = self.user.share_keyload_for_everyone(link_to).await?;
        self.send_message_sequenced(msg, link_to.rel(), MsgInfo::Keyload).await
    }

    /// Create and Send a Subscribe message to a Channel app instance [Subscriber].
    ///
    /// # Arguments
    /// * `link_to` - Address of the Channel Announcement message
    pub async fn send_subscribe(&mut self, link_to: &Address) -> Result<Address> {
        let msg = self.user.subscribe(link_to).await?;
        self.send_message(msg, MsgInfo::Subscribe).await
    }

    // Receive

    /// Receive and process a sequence message [Author, Subscriber].
    ///
    ///  # Arguments
    ///  * `link` - Address of the message to be processed
    pub async fn receive_sequence(&mut self, link: &Address) -> Result<Address> {
        let msg = self.transport.recv_message(link).await?;
        if let Some(_addr) = &self.user.appinst {
            let seq_msg = self
                .user
                .handle_sequence(msg.binary, MsgInfo::Sequence, true)
                .await?
                .body;
            let msg_id = self.user.link_gen.link_from(
                seq_msg.id.to_bytes(),
                Cursor::new_at(&seq_msg.ref_link, 0, seq_msg.seq_num.0 as u32),
            );

            Ok(msg_id)
        } else {
            err!(UserNotRegistered)
        }
    }

    /// Receive and process a signed packet message [Author, Subscriber].
    ///
    ///  # Arguments
    ///  * `link` - Address of the message to be processed
    pub async fn receive_signed_packet(&mut self, link: &Address) -> Result<(PublicKey, Bytes, Bytes)> {
        let msg = self.transport.recv_message(link).await?;
        // TODO: msg.timestamp is lost
        let m = self
            .user
            .handle_signed_packet(msg.binary, MsgInfo::SignedPacket)
            .await?;
        Ok(m.body)
    }

    /// Receive and process a tagged packet message [Author, Subscriber].
    ///
    ///  # Arguments
    ///  * `link` - Address of the message to be processed
    pub async fn receive_tagged_packet(&mut self, link: &Address) -> Result<(Bytes, Bytes)> {
        let msg = self.transport.recv_message(link).await?;
        let m = self
            .user
            .handle_tagged_packet(msg.binary, MsgInfo::TaggedPacket)
            .await?;
        Ok(m.body)
    }

    /// Receive and process a subscribe message [Author].
    ///
    ///  # Arguments
    ///  * `link` - Address of the message to be processed
    pub async fn receive_subscribe(&mut self, link: &Address) -> Result<()> {
        let msg = self.transport.recv_message(link).await?;
        // TODO: Timestamp is lost.
        self.user.handle_subscribe(msg.binary, MsgInfo::Subscribe).await
    }

    /// Receive and Process an announcement message [Subscriber].
    ///
    /// # Arguments
    /// * `link_to` - Address of the Channel Announcement message
    pub async fn receive_announcement(&mut self, link: &Address) -> Result<()> {
        let msg = self.transport.recv_message(link).await?;
        self.user.handle_announcement(msg.binary, MsgInfo::Announce).await
    }

    /// Receive and process a keyload message [Subscriber].
    ///
    ///  # Arguments
    ///  * `link` - Address of the message to be processed
    pub async fn receive_keyload(&mut self, link: &Address) -> Result<bool> {
        let msg = self.transport.recv_message(link).await?;
        let m = self.user.handle_keyload(msg.binary, MsgInfo::Keyload).await?;
        Ok(m.body)
    }

    /// Receive and process a message of unknown type. Message will be handled appropriately and
    /// the unwrapped contents returned [Author, Subscriber].
    ///
    ///   # Arguments
    ///   * `link` - Address of the message to be processed
    ///   * `pk` - Optional ed25519 Public Key of the sending participant. None if unknown
    pub async fn receive_message(&mut self, link: &Address) -> Result<UnwrappedMessage> {
        let msg = self.transport.recv_message(link).await?;
        self.handle_message(msg, true).await
    }

    /// Retrieves the next message for each user (if present in transport layer) and returns them [Author, Subscriber]
    pub async fn fetch_next_msgs(&mut self) -> Vec<UnwrappedMessage> {
        let ids = self.user.gen_next_msg_ids(self.user.is_multi_branching());
        let mut msgs = Vec::new();

        for (
            _pk,
            Cursor {
                link,
                branch_no: _,
                seq_no: _,
            },
        ) in ids
        {
            let msg = self.transport.recv_message(&link).await;

            if let Ok(msg) = msg {
                if let Ok(msg) = self.handle_message(msg, true).await {
                    msgs.push(msg);
                }
            }
        }
        msgs
    }

    /// Retrieves the previous message from the message specified (provided the user has access to it) [Author,
    /// Subscriber]
    ///
    /// # Arguments
    /// * `link` - Address of message to act as root of previous message fetching
    pub async fn fetch_prev_msg(&mut self, link: &Address) -> Result<UnwrappedMessage> {
        let msg = self.transport.recv_message(link).await?;
        let header = msg.binary.parse_header().await?.header;

        let prev_msg_link = Address::from_bytes(&header.previous_msg_link.0);
        let prev_msg = self.transport.recv_message(&prev_msg_link).await?;
        let unwrapped = self.handle_message(prev_msg, false).await?;
        Ok(unwrapped)
    }

    /// Retrieves a specified number of previous messages from an original specified messsage link [Author, Subscriber]
    /// # Arguments
    /// * `link` - Address of message to act as root of previous message fetching
    /// * `max` - The number of msgs to try and parse
    pub async fn fetch_prev_msgs(&mut self, link: &Address, max: usize) -> Result<Vec<UnwrappedMessage>> {
        let mut msg_info: (Address, u8, Message) = self.parse_msg_info(link).await?;
        let mut to_process = Vec::new();
        let mut msgs = Vec::new();

        for _ in 0..max {
            msg_info = self.parse_msg_info(&msg_info.0).await?;
            if msg_info.1 == message::SEQUENCE {
                let msg_link = self.process_sequence(msg_info.2.binary, false).await?;
                msg_info = self.parse_msg_info(&msg_link).await?;
            }
            to_process.push(msg_info.2);
        }

        to_process.reverse();
        for msg in to_process {
            let unwrapped = self.handle_message(msg, false).await?;
            msgs.push(unwrapped);
        }

        Ok(msgs)
    }

    /// Handle message of unknown type. Ingests a message and unwraps it according to its determined
    /// content type [Author, Subscriber].
    ///
    /// # Arguments
    /// * `msg` - Binary message of unknown type
    pub async fn handle_message(&mut self, mut msg0: Message, store: bool) -> Result<UnwrappedMessage> {
        let mut sequenced = false;
        loop {
            // Forget TangleMessage and timestamp
            let msg = msg0.binary;
<<<<<<< HEAD
            let preparsed = msg.parse_header()?;
            let link = preparsed.header.link;
=======
            let preparsed = msg.parse_header().await?;
            let link = preparsed.header.link.clone();
>>>>>>> 720128ee
            let prev_link = TangleAddress::from_bytes(&preparsed.header.previous_msg_link.0);
            match preparsed.header.content_type {
                message::SIGNED_PACKET => match self.user.handle_signed_packet(msg, MsgInfo::SignedPacket).await {
                    Ok(m) => {
                        return Ok(m.map(|(pk, public, masked)| MessageContent::new_signed_packet(pk, public, masked)))
                    }
                    Err(e) => match sequenced {
                        true => return Ok(UnwrappedMessage::new(link, prev_link, MessageContent::unreadable())),
                        false => return Err(e),
                    },
                },
                message::TAGGED_PACKET => match self.user.handle_tagged_packet(msg, MsgInfo::TaggedPacket).await {
                    Ok(m) => return Ok(m.map(|(public, masked)| MessageContent::new_tagged_packet(public, masked))),
                    Err(e) => match sequenced {
                        true => return Ok(UnwrappedMessage::new(link, prev_link, MessageContent::unreadable())),
                        false => return Err(e),
                    },
                },
                message::KEYLOAD => {
                    // So long as the unwrap has not failed, we will return a blank object to
                    // inform the user that a message was present, even if the use wasn't part of
                    // the keyload itself. This is to prevent sequencing failures
                    let m = self.user.handle_keyload(msg, MsgInfo::Keyload).await?;
                    // TODO: Verify content, whether user is allowed or not!
                    let u = m.map(|_allowed| MessageContent::new_keyload());
                    return Ok(u);
                }
                message::SEQUENCE => {
                    let msg_link = self.process_sequence(msg, store).await?;
                    let msg = self.transport.recv_message(&msg_link).await?;
                    sequenced = true;
                    msg0 = msg;
                }
                unknown_content => return err!(UnknownMsgType(unknown_content)),
            }
        }
    }

    /// Get the previous msg link and msg type from header of message and return in a tuple alongside
    /// the message itself
    async fn parse_msg_info(&mut self, link: &Address) -> Result<(Address, u8, Message)> {
        let msg = self.transport.recv_message(link).await?;
        let header = msg.binary.parse_header().await?.header;
        let link = Address::from_bytes(&header.previous_msg_link.0);
        Ok((link, header.content_type, msg))
    }

    /// Receive and process a message with a known anchor link and message number. This can only
    /// be used if the channel is a single depth channel. [Author, Subscriber]
    ///
    ///   # Arguments
    ///   * `anchor_link` - Address of the anchor message for the channel
    ///   * `msg_num` - Sequence of sent message (not counting announce or any keyloads)
    pub async fn receive_msg_by_sequence_number(
        &mut self,
        anchor_link: &Address,
        msg_num: u32,
    ) -> Result<UnwrappedMessage> {
        if !self.is_single_depth() {
            return err(ChannelNotSingleDepth);
        }
        match self.author_public_key() {
            Some(pk) => {
                let seq_no = self.user.fetch_anchor()?.seq_no;
                let cursor = Cursor::new_at(anchor_link.rel(), 0, msg_num + seq_no);
                let link = self.user.link_gen.link_from(pk.as_ref(), cursor);
                let msg = self.transport.recv_message(&link).await?;
                self.handle_message(msg, false).await
            }
            None => err(UserNotRegistered),
        }
    }
}<|MERGE_RESOLUTION|>--- conflicted
+++ resolved
@@ -185,374 +185,6 @@
 }
 
 impl<Trans: Transport + Clone> User<Trans> {
-<<<<<<< HEAD
-    // Send
-
-    /// Send a message with sequencing logic. If channel is single-branched, then no secondary
-    /// sequence message is sent and None is returned for the address.
-    fn send_sequence(&mut self, wrapped_sequence: WrappedSequence) -> Result<Option<Address>> {
-        match wrapped_sequence {
-            WrappedSequence::MultiBranch(
-                cursor,
-                WrappedMessage {
-                    wrapped: wrapped_state,
-                    message,
-                },
-            ) => {
-                self.transport.send_message(&Message::new(message))?;
-                self.user.commit_sequence(cursor, wrapped_state, MsgInfo::Sequence)
-            }
-            WrappedSequence::SingleBranch(cursor) => {
-                self.user.commit_sequence_to_all(cursor)?;
-                Ok(None)
-            }
-            WrappedSequence::SingleDepth(cursor) => {
-                self.user.commit_sequence_to_all(cursor)?;
-                Ok(None)
-            }
-            WrappedSequence::None => Ok(None),
-        }
-    }
-
-    /// Send a message without using sequencing logic. Reserved for Announce and Subscribe messages
-    fn send_message(&mut self, msg: WrappedMessage, info: MsgInfo) -> Result<Address> {
-        self.transport.send_message(&Message::new(msg.message))?;
-        self.commit_wrapped(msg.wrapped, info)
-    }
-
-    /// Send a message using sequencing logic.
-    ///
-    /// # Arguments
-    /// * `msg` - Wrapped Message ready for sending
-    /// * `ref_link` - Reference link to be included in sequence message
-    /// * `info` - Enum denominating the type of message being sent and committed
-    fn send_message_sequenced(
-        &mut self,
-        msg: WrappedMessage,
-        ref_link: &MsgId,
-        info: MsgInfo,
-    ) -> Result<(Address, Option<Address>)> {
-        // Send & commit original message
-        self.transport.send_message(&Message::new(msg.message))?;
-        let msg_link = self.commit_wrapped(msg.wrapped, info)?;
-
-        // Send & commit associated sequence message
-        let seq = self.user.wrap_sequence(ref_link)?;
-        let seq_link = self.send_sequence(seq)?;
-        Ok((msg_link, seq_link))
-    }
-
-    /// Send an announcement message, generating a channel [Author].
-    pub fn send_announce(&mut self) -> Result<Address> {
-        let msg = self.user.announce()?;
-        try_or!(
-            self.transport.recv_message(&msg.message.link).is_err(),
-            ChannelDuplication
-        )?;
-        self.send_message(msg, MsgInfo::Announce)
-    }
-
-    /// Create and send a signed packet [Author, Subscriber].
-    ///
-    ///  # Arguments
-    ///  * `link_to` - Address of the message the keyload will be attached to
-    ///  * `public_payload` - Wrapped vector of Bytes to have public access
-    ///  * `masked_payload` - Wrapped vector of Bytes to have masked access
-    pub fn send_signed_packet(
-        &mut self,
-        link_to: &Address,
-        public_payload: &Bytes,
-        masked_payload: &Bytes,
-    ) -> Result<(Address, Option<Address>)> {
-        let msg = self.user.sign_packet(link_to, public_payload, masked_payload)?;
-        self.send_message_sequenced(msg, link_to.rel(), MsgInfo::SignedPacket)
-    }
-
-    /// Create and send a tagged packet [Author, Subscriber].
-    ///
-    ///  # Arguments
-    ///  * `link_to` - Address of the message the keyload will be attached to
-    ///  * `public_payload` - Wrapped vector of Bytes to have public access
-    ///  * `masked_payload` - Wrapped vector of Bytes to have masked access
-    pub fn send_tagged_packet(
-        &mut self,
-        link_to: &Address,
-        public_payload: &Bytes,
-        masked_payload: &Bytes,
-    ) -> Result<(Address, Option<Address>)> {
-        let msg = self.user.tag_packet(link_to, public_payload, masked_payload)?;
-        self.send_message_sequenced(msg, link_to.rel(), MsgInfo::TaggedPacket)
-    }
-
-    /// Create and send a new keyload for a list of subscribers [Author].
-    ///
-    ///  # Arguments
-    ///  * `link_to` - Address of the message the keyload will be attached to
-    ///  * `keys`  - Iterable of [`Identifier`] to be included in message
-    pub fn send_keyload<'a, I>(&mut self, link_to: &Address, keys: I) -> Result<(Address, Option<Address>)>
-    where
-        I: IntoIterator<Item = &'a Identifier>,
-    {
-        let msg = self.user.share_keyload(link_to, keys)?;
-        self.send_message_sequenced(msg, link_to.rel(), MsgInfo::Keyload)
-    }
-
-    /// Create and send keyload for all subscribed subscribers [Author].
-    ///
-    ///  # Arguments
-    ///  * `link_to` - Address of the message the keyload will be attached to
-    pub fn send_keyload_for_everyone(&mut self, link_to: &Address) -> Result<(Address, Option<Address>)> {
-        let msg = self.user.share_keyload_for_everyone(link_to)?;
-        self.send_message_sequenced(msg, link_to.rel(), MsgInfo::Keyload)
-    }
-
-    /// Create and Send a Subscribe message to a Channel app instance [Subscriber].
-    ///
-    /// # Arguments
-    /// * `link_to` - Address of the Channel Announcement message
-    pub fn send_subscribe(&mut self, link_to: &Address) -> Result<Address> {
-        let msg = self.user.subscribe(link_to)?;
-        self.send_message(msg, MsgInfo::Subscribe)
-    }
-
-    // Receive
-
-    /// Receive and process a sequence message [Author, Subscriber].
-    ///
-    ///  # Arguments
-    ///  * `link` - Address of the message to be processed
-    pub fn receive_sequence(&mut self, link: &Address) -> Result<Address> {
-        let msg = self.transport.recv_message(link)?;
-        if let Some(_addr) = &self.user.appinst {
-            let seq_msg = self.user.handle_sequence(msg.binary, MsgInfo::Sequence, true)?.body;
-            let msg_id = self.user.link_gen.link_from(
-                seq_msg.id.to_bytes(),
-                Cursor::new_at(&seq_msg.ref_link, 0, seq_msg.seq_num.0 as u32),
-            );
-
-            Ok(msg_id)
-        } else {
-            err!(UserNotRegistered)
-        }
-    }
-
-    /// Receive and process a signed packet message [Author, Subscriber].
-    ///
-    ///  # Arguments
-    ///  * `link` - Address of the message to be processed
-    pub fn receive_signed_packet(&mut self, link: &Address) -> Result<(PublicKey, Bytes, Bytes)> {
-        let msg = self.transport.recv_message(link)?;
-        // TODO: msg.timestamp is lost
-        let m = self.user.handle_signed_packet(msg.binary, MsgInfo::SignedPacket)?;
-        Ok(m.body)
-    }
-
-    /// Receive and process a tagged packet message [Author, Subscriber].
-    ///
-    ///  # Arguments
-    ///  * `link` - Address of the message to be processed
-    pub fn receive_tagged_packet(&mut self, link: &Address) -> Result<(Bytes, Bytes)> {
-        let msg = self.transport.recv_message(link)?;
-        let m = self.user.handle_tagged_packet(msg.binary, MsgInfo::TaggedPacket)?;
-        Ok(m.body)
-    }
-
-    /// Receive and process a subscribe message [Author].
-    ///
-    ///  # Arguments
-    ///  * `link` - Address of the message to be processed
-    pub fn receive_subscribe(&mut self, link: &Address) -> Result<()> {
-        let msg = self.transport.recv_message(link)?;
-        // TODO: Timestamp is lost.
-        self.user.handle_subscribe(msg.binary, MsgInfo::Subscribe)
-    }
-
-    /// Receive and Process an announcement message [Subscriber].
-    ///
-    /// # Arguments
-    /// * `link_to` - Address of the Channel Announcement message
-    pub fn receive_announcement(&mut self, link: &Address) -> Result<()> {
-        let msg = self.transport.recv_message(link)?;
-        self.user.handle_announcement(msg.binary, MsgInfo::Announce)
-    }
-
-    /// Receive and process a keyload message [Subscriber].
-    ///
-    ///  # Arguments
-    ///  * `link` - Address of the message to be processed
-    pub fn receive_keyload(&mut self, link: &Address) -> Result<bool> {
-        let msg = self.transport.recv_message(link)?;
-        let m = self.user.handle_keyload(msg.binary, MsgInfo::Keyload)?;
-        Ok(m.body)
-    }
-
-    /// Receive and process a message of unknown type. Message will be handled appropriately and
-    /// the unwrapped contents returned [Author, Subscriber].
-    ///
-    ///   # Arguments
-    ///   * `link` - Address of the message to be processed
-    pub fn receive_message(&mut self, link: &Address) -> Result<UnwrappedMessage> {
-        let msg = self.transport.recv_message(link)?;
-        self.handle_message(msg, true)
-    }
-
-    /// Retrieves the next message for each user (if present in transport layer) and returns them [Author, Subscriber]
-    pub fn fetch_next_msgs(&mut self) -> Vec<UnwrappedMessage> {
-        let ids = self.user.gen_next_msg_ids(self.user.is_multi_branching());
-        let mut msgs = Vec::new();
-
-        for (
-            _pk,
-            Cursor {
-                link,
-                branch_no: _,
-                seq_no: _,
-            },
-        ) in ids
-        {
-            let msg = self.transport.recv_message(&link);
-
-            if let Ok(msg) = msg {
-                if let Ok(msg) = self.handle_message(msg, true) {
-                    msgs.push(msg);
-                }
-            }
-        }
-        msgs
-    }
-
-    /// Retrieves the previous message from the message specified (provided the user has access to it) [Author,
-    /// Subscriber]
-    ///
-    /// # Arguments
-    /// * `link` - Address of message to act as root of previous message fetching
-    pub fn fetch_prev_msg(&mut self, link: &Address) -> Result<UnwrappedMessage> {
-        let msg = self.transport.recv_message(link)?;
-        let header = msg.binary.parse_header()?.header;
-
-        let prev_msg_link = Address::from_bytes(&header.previous_msg_link.0);
-        let prev_msg = self.transport.recv_message(&prev_msg_link)?;
-        let unwrapped = self.handle_message(prev_msg, false)?;
-
-        Ok(unwrapped)
-    }
-
-    /// Retrieves a specified number of previous messages from an original specified messsage link [Author, Subscriber]
-    ///
-    /// # Arguments
-    /// * `link` - Address of message to act as root of previous message fetching
-    /// * `max` - The number of msgs to try and parse
-    pub fn fetch_prev_msgs(&mut self, link: &Address, max: usize) -> Result<Vec<UnwrappedMessage>> {
-        let mut msg_info: (Address, u8, Message) = self.parse_msg_info(link)?;
-        let mut to_process = Vec::new();
-        let mut msgs = Vec::new();
-
-        for _ in 0..max {
-            msg_info = self.parse_msg_info(&msg_info.0)?;
-            if msg_info.1 == message::SEQUENCE {
-                let msg_link = self.process_sequence(msg_info.2.binary, false)?;
-                msg_info = self.parse_msg_info(&msg_link)?;
-            }
-            to_process.push(msg_info.2);
-        }
-
-        to_process.reverse();
-        for msg in to_process {
-            let unwrapped = self.handle_message(msg, false)?;
-            msgs.push(unwrapped);
-        }
-
-        Ok(msgs)
-    }
-
-    /// Handle message of unknown type. Ingests a message and unwraps it according to its determined
-    /// content type [Author, Subscriber].
-    ///
-    /// # Arguments
-    /// * `msg` - Binary message of unknown type
-    /// * `pk` - Optional ed25519 Public Key of the sending participant. None if unknown
-    pub fn handle_message(&mut self, mut msg0: Message, store: bool) -> Result<UnwrappedMessage> {
-        let mut sequenced = false;
-        loop {
-            // Forget TangleMessage and timestamp
-            let msg = msg0.binary;
-            let preparsed = msg.parse_header()?;
-            let link = preparsed.header.link;
-            let prev_link = TangleAddress::from_bytes(&preparsed.header.previous_msg_link.0);
-            match preparsed.header.content_type {
-                message::SIGNED_PACKET => match self.user.handle_signed_packet(msg, MsgInfo::SignedPacket) {
-                    Ok(m) => {
-                        return Ok(m.map(|(id, public, masked)| MessageContent::new_signed_packet(id, public, masked)))
-                    }
-                    Err(e) => match sequenced {
-                        true => return Ok(UnwrappedMessage::new(link, prev_link, MessageContent::unreadable())),
-                        false => return Err(e),
-                    },
-                },
-                message::TAGGED_PACKET => match self.user.handle_tagged_packet(msg, MsgInfo::TaggedPacket) {
-                    Ok(m) => return Ok(m.map(|(public, masked)| MessageContent::new_tagged_packet(public, masked))),
-                    Err(e) => match sequenced {
-                        true => return Ok(UnwrappedMessage::new(link, prev_link, MessageContent::unreadable())),
-                        false => return Err(e),
-                    },
-                },
-                message::KEYLOAD => {
-                    // So long as the unwrap has not failed, we will return a blank object to
-                    // inform the user that a message was present, even if the use wasn't part of
-                    // the keyload itself. This is to prevent sequencing failures
-                    let m = self.user.handle_keyload(msg, MsgInfo::Keyload)?;
-                    // TODO: Verify content, whether user is allowed or not!
-                    let u = m.map(|_allowed| MessageContent::new_keyload());
-                    return Ok(u);
-                }
-                message::SEQUENCE => {
-                    let msg_link = self.process_sequence(msg, store)?;
-                    let msg = self.transport.recv_message(&msg_link)?;
-                    sequenced = true;
-                    msg0 = msg;
-                }
-                unknown_content => return err!(UnknownMsgType(unknown_content)),
-            }
-        }
-    }
-
-    // Get the previous msg link and msg type from header of message
-    fn parse_msg_info(&mut self, link: &Address) -> Result<(Address, u8, Message)> {
-        let msg = self.transport.recv_message(link)?;
-        let header = msg.binary.parse_header()?.header;
-        let link = Address::from_bytes(&header.previous_msg_link.0);
-        Ok((link, header.content_type, msg))
-    }
-
-    /// Receive and process a message with a known anchor link and message number. This can only
-    /// be used if the channel is a single depth channel. [Author, Subscriber]
-    ///
-    ///   # Arguments
-    ///   * `anchor_link` - Address of the anchor message for the channel
-    ///   * `msg_num` - Sequence of sent message (not counting announce or any keyloads)
-    pub fn receive_msg_by_sequence_number(&mut self, anchor_link: &Address, msg_num: u32) -> Result<UnwrappedMessage> {
-        if !self.is_single_depth() {
-            return err(ChannelNotSingleDepth);
-        }
-        match self.author_public_key() {
-            Some(pk) => {
-                let seq_no = self.user.fetch_anchor()?.seq_no;
-                let cursor = Cursor::new_at(anchor_link.rel(), 0, msg_num + seq_no);
-                let link = self.user.link_gen.link_from(pk.as_ref(), cursor);
-                let msg = self.transport.recv_message(&link)?;
-                self.handle_message(msg, false)
-            }
-            None => err(UserNotRegistered),
-        }
-    }
-}
-
-#[cfg(feature = "async")]
-impl<Trans: Transport + Clone> User<Trans> {
-    // Send
-
-=======
->>>>>>> 720128ee
     /// Send a message with sequencing logic. If channel is single-branched, then no secondary
     /// sequence message is sent and None is returned for the address.
     ///
@@ -854,13 +486,8 @@
         loop {
             // Forget TangleMessage and timestamp
             let msg = msg0.binary;
-<<<<<<< HEAD
-            let preparsed = msg.parse_header()?;
+            let preparsed = msg.parse_header().await?;
             let link = preparsed.header.link;
-=======
-            let preparsed = msg.parse_header().await?;
-            let link = preparsed.header.link.clone();
->>>>>>> 720128ee
             let prev_link = TangleAddress::from_bytes(&preparsed.header.previous_msg_link.0);
             match preparsed.header.content_type {
                 message::SIGNED_PACKET => match self.user.handle_signed_packet(msg, MsgInfo::SignedPacket).await {
