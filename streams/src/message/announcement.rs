//! `Announce` message _wrapping_ and _unwrapping_.
//!
//! The `Announce` message is the _genesis_ message of a Stream.
//!
//! It announces the stream owner's identifier. The `Announce` message is similar to
//! a self-signed certificate in a conventional PKI.
//!
//! ```ddml
//! message Announce {
//!     absorb           u8     identifier[32];
//!     absorb           u8     flags;
//!     commit;
//!     squeeze          u8     hash[64];
//!     ed25519(hash)           sig;
//! }
//! ```

// Rust
use alloc::boxed::Box;

// 3rd-party
use anyhow::Result;
use async_trait::async_trait;

// IOTA

// Streams
use lets::{
    id::{Identifier, Identity},
    message::{ContentSign, ContentSignSizeof, ContentSizeof, ContentUnwrap, ContentVerify, ContentWrap, Topic},
};
use spongos::{
    ddml::{
        commands::{sizeof, unwrap, wrap, Commit, Mask},
        io,
    },
    PRP,
};

// Local

pub(crate) struct Wrap<'a> {
    user_id: &'a Identity,
    topic: &'a Topic,
}

impl<'a> Wrap<'a> {
    pub(crate) fn new(user_id: &'a Identity, topic: &'a Topic) -> Self {
        Self { user_id, topic }
    }
}

#[async_trait(?Send)]
impl<'a> ContentSizeof<Wrap<'a>> for sizeof::Context {
    async fn sizeof(&mut self, announcement: &Wrap<'a>) -> Result<&mut Self> {
<<<<<<< HEAD
        self.mask(announcement.user_id.identifier())?
=======
        self.mask(&announcement.user_id.to_identifier())?
            .mask(announcement.topic)?
>>>>>>> 0dd905f4
            .sign_sizeof(announcement.user_id)
            .await?
            .commit()?;
        Ok(self)
    }
}

#[async_trait(?Send)]
impl<'a, OS> ContentWrap<Wrap<'a>> for wrap::Context<OS>
where
    OS: io::OStream,
{
    async fn wrap(&mut self, announcement: &mut Wrap<'a>) -> Result<&mut Self> {
<<<<<<< HEAD
        self.mask(announcement.user_id.identifier())?
=======
        self.mask(&announcement.user_id.to_identifier())?
            .mask(announcement.topic)?
>>>>>>> 0dd905f4
            .sign(announcement.user_id)
            .await?
            .commit()?;
        Ok(self)
    }
}

#[derive(Clone, PartialEq, Eq, Hash, Debug)]
pub(crate) struct Unwrap {
    author_id: Identifier,
    topic: Topic,
}

impl Default for Unwrap {
    fn default() -> Self {
        let author_id = Default::default();
        let topic = Default::default();
        Self { author_id, topic }
    }
}

impl Unwrap {
    pub(crate) fn author_id(&self) -> &Identifier {
        &self.author_id
    }

    pub(crate) fn topic(&self) -> &Topic {
        &self.topic
    }

    pub(crate) fn into_author_id(self) -> Identifier {
        self.author_id
    }
}

#[async_trait(?Send)]
impl<IS, F> ContentUnwrap<Unwrap> for unwrap::Context<IS, F>
where
    F: PRP,
    IS: io::IStream,
{
    async fn unwrap(&mut self, announcement: &mut Unwrap) -> Result<&mut Self> {
        self.mask(&mut announcement.author_id)?
            .mask(&mut announcement.topic)?
            .verify(&announcement.author_id)
            .await?
            .commit()?;
        Ok(self)
    }
}<|MERGE_RESOLUTION|>--- conflicted
+++ resolved
@@ -53,12 +53,8 @@
 #[async_trait(?Send)]
 impl<'a> ContentSizeof<Wrap<'a>> for sizeof::Context {
     async fn sizeof(&mut self, announcement: &Wrap<'a>) -> Result<&mut Self> {
-<<<<<<< HEAD
         self.mask(announcement.user_id.identifier())?
-=======
-        self.mask(&announcement.user_id.to_identifier())?
             .mask(announcement.topic)?
->>>>>>> 0dd905f4
             .sign_sizeof(announcement.user_id)
             .await?
             .commit()?;
@@ -72,12 +68,8 @@
     OS: io::OStream,
 {
     async fn wrap(&mut self, announcement: &mut Wrap<'a>) -> Result<&mut Self> {
-<<<<<<< HEAD
         self.mask(announcement.user_id.identifier())?
-=======
-        self.mask(&announcement.user_id.to_identifier())?
             .mask(announcement.topic)?
->>>>>>> 0dd905f4
             .sign(announcement.user_id)
             .await?
             .commit()?;
