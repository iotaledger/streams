--- conflicted
+++ resolved
@@ -52,13 +52,7 @@
 #[async_trait(?Send)]
 impl<'a> ContentSizeof<Wrap<'a>> for sizeof::Context {
     async fn sizeof(&mut self, announcement: &Wrap<'a>) -> Result<&mut Self> {
-<<<<<<< HEAD
         self.mask(announcement.user_id.identifier())?
-            // TODO: REMOVE ONCE KE IS ENCAPSULATED WITHIN IDENTITY
-            .absorb(&announcement.user_id._ke_sk().public_key())?
-=======
-        self.mask(&announcement.user_id.to_identifier())?
->>>>>>> fa49d74a
             .sign_sizeof(announcement.user_id)
             .await?
             .commit()?;
@@ -72,13 +66,7 @@
     OS: io::OStream,
 {
     async fn wrap(&mut self, announcement: &mut Wrap<'a>) -> Result<&mut Self> {
-<<<<<<< HEAD
         self.mask(announcement.user_id.identifier())?
-            // TODO: REMOVE ONCE KE IS ENCAPSULATED WITHIN IDENTITY
-            .absorb(&announcement.user_id._ke_sk().public_key())?
-=======
-        self.mask(&announcement.user_id.to_identifier())?
->>>>>>> fa49d74a
             .sign(announcement.user_id)
             .await?
             .commit()?;
