//! `Keyload` message _wrapping_ and _unwrapping_.
//!
//! The `Keyload` message is the means to securely exchange the encryption key of a branch with a
//! set of subscribers.
//!
//! ```ddml
//! message Keyload {
//!     skip link msgid;
//!     join(msgid);
//!     absorb                      u8  nonce[32];
//!     absorb repeated(n):
//!       fork;
//!       match identifier:
//!         EdPubKey:
//!           mask                  u8  id_type(0);
//!           mask                  u8  ed25519_pubkey[32];
//!           x25519(pub/priv_key)  u8  x25519_pubkey[32];
//!           commit;
//!           mask                  u8  key[32];
//!         PskId:
//!           mask                  u8  id_type(1);          
//!           mask                  u8  psk_id[16];
//!           commit;
//!           mask                  u8  key[32];
//!       commit;
//!       squeeze external          u8  ids_hash[64];
//!     absorb external             u8  key[32];
//!     fork;
//!     absorb external             u8  ids_hash[64];
//!     commit;
//!     squeeze external            u8  hash[64];
//!     ed25519(hash)               u8  signature[64];
//!     commit;
//! }
//! ```
// Rust
use alloc::{boxed::Box, vec::Vec};
use core::iter::IntoIterator;

// 3rd-party
use anyhow::Result;
use async_trait::async_trait;

// IOTA
use crypto::keys::x25519;
use hashbrown::HashMap;

// Streams
use lets::{
    id::{Identifier, Identity, Permissioned, Psk, PskId},
    message::{
        self, ContentDecrypt, ContentEncrypt, ContentEncryptSizeOf, ContentSign, ContentSignSizeof, ContentVerify,
    },
};
use spongos::{
    ddml::{
        commands::{sizeof, unwrap, wrap, Absorb, Commit, Fork, Join, Mask},
        io,
        modifiers::External,
        types::{NBytes, Size},
    },
    Spongos,
};

// Local

const NONCE_SIZE: usize = 16;
const KEY_SIZE: usize = 32;

pub(crate) struct Wrap<'a, Subscribers, Psks> {
    initial_state: &'a mut Spongos,
    nonce: [u8; NONCE_SIZE],
    key: [u8; KEY_SIZE],
    subscribers: Subscribers,
    psks: Psks,
    author_id: &'a Identity,
}

impl<'a, Subscribers, Psks> Wrap<'a, Subscribers, Psks> {
    pub(crate) fn new(
        initial_state: &'a mut Spongos,
        subscribers: Subscribers,
        psks: Psks,
        key: [u8; KEY_SIZE],
        nonce: [u8; NONCE_SIZE],
        author_id: &'a Identity,
    ) -> Self
    where
        Subscribers: IntoIterator<Item = Permissioned<&'a Identifier>>,
        Subscribers::IntoIter: ExactSizeIterator,
        Psks: IntoIterator<Item = &'a (PskId, &'a Psk)> + Clone,
        Psks::IntoIter: ExactSizeIterator,
    {
        Self {
            initial_state,
            subscribers,
            psks,
            key,
            nonce,
            author_id,
        }
    }
}

#[async_trait(?Send)]
impl<'a, Subscribers, Psks> message::ContentSizeof<Wrap<'a, Subscribers, Psks>> for sizeof::Context
where
    Subscribers: IntoIterator<Item = Permissioned<&'a Identifier>> + Clone,
    Subscribers::IntoIter: ExactSizeIterator,
    Psks: IntoIterator<Item = &'a (PskId, &'a Psk)> + Clone,
    Psks::IntoIter: ExactSizeIterator,
{
    async fn sizeof(&mut self, keyload: &Wrap<'a, Subscribers, Psks>) -> Result<&mut sizeof::Context> {
        let subscribers = keyload.subscribers.clone().into_iter();
        let psks = keyload.psks.clone().into_iter();
        let n_subscribers = Size::new(subscribers.len());
        let n_psks = Size::new(psks.len());
        self.absorb(NBytes::new(keyload.nonce))?.absorb(n_subscribers)?;
        // Loop through provided identifiers, masking the shared key for each one
        for subscriber in subscribers {
            self.fork()
<<<<<<< HEAD
                .mask(subscriber)?
                .encrypt_sizeof(subscriber.identifier(), &keyload.key)
=======
                .mask(&subscriber)?
                .encrypt_sizeof(subscriber.identifier(), &exchange_key.to_bytes(), &keyload.key)
>>>>>>> 2af69c5f
                .await?;
        }
        self.absorb(n_psks)?;
        // Loop through provided pskids, masking the shared key for each one
        for (pskid, psk) in psks {
            self.fork()
                .mask(pskid)?
                .absorb(External::new(&NBytes::new(psk)))?
                .commit()?
                .mask(NBytes::new(&keyload.key))?;
        }
        self.absorb(External::new(&NBytes::new(&keyload.key)))?
            .sign_sizeof(keyload.author_id)
            .await?
            .commit()?;
        Ok(self)
    }
}

#[async_trait(?Send)]
impl<'a, OS, Subscribers, Psks> message::ContentWrap<Wrap<'a, Subscribers, Psks>> for wrap::Context<OS>
where
    Subscribers: IntoIterator<Item = Permissioned<&'a Identifier>> + Clone,
    Subscribers::IntoIter: ExactSizeIterator,
    Psks: IntoIterator<Item = &'a (PskId, &'a Psk)> + Clone,
    Psks::IntoIter: ExactSizeIterator,
    OS: io::OStream,
{
    async fn wrap(&mut self, keyload: &mut Wrap<'a, Subscribers, Psks>) -> Result<&mut Self> {
        let subscribers = keyload.subscribers.clone().into_iter();
        let psks = keyload.psks.clone().into_iter();
        let n_subscribers = Size::new(subscribers.len());
        let n_psks = Size::new(psks.len());
        self.join(keyload.initial_state)?
            .absorb(NBytes::new(keyload.nonce))?
            .absorb(n_subscribers)?;
        // Loop through provided identifiers, masking the shared key for each one
        for subscriber in subscribers {
            self.fork()
<<<<<<< HEAD
                .mask(subscriber)?
                .encrypt(subscriber.identifier(), &keyload.key)
=======
                .mask(&subscriber)?
                .encrypt(subscriber.identifier(), &exchange_key.to_bytes(), &keyload.key)
>>>>>>> 2af69c5f
                .await?;
        }
        self.absorb(n_psks)?;
        // Loop through provided pskids, masking the shared key for each one
        for (pskid, psk) in psks {
            self.fork()
                .mask(pskid)?
                .absorb(External::new(&NBytes::new(psk)))?
                .commit()?
                .mask(NBytes::new(&keyload.key))?;
        }
        self.absorb(External::new(&NBytes::new(&keyload.key)))?
            .sign(keyload.author_id)
            .await?
            .commit()?;
        Ok(self)
    }
}

pub(crate) struct Unwrap<'a> {
    initial_state: &'a mut Spongos,
    pub(crate) subscribers: Vec<Permissioned<Identifier>>,
    pub(crate) psks: Vec<PskId>,
    psk_store: &'a HashMap<PskId, Psk>,
    author_id: &'a Identifier,
    user_id: Option<&'a Identity>,
}

impl<'a> Unwrap<'a> {
    pub(crate) fn new(
        initial_state: &'a mut Spongos,
        user_id: Option<&'a Identity>,
        author_id: &'a Identifier,
        psk_store: &'a HashMap<PskId, Psk>,
    ) -> Self {
        Self {
            initial_state,
            subscribers: Vec::default(),
            psks: Vec::default(),
            psk_store,
            author_id,
            user_id,
        }
    }

    pub(crate) fn subscribers(&self) -> &[Permissioned<Identifier>] {
        &self.subscribers
    }
}

#[async_trait(?Send)]
impl<'a, IS> message::ContentUnwrap<Unwrap<'a>> for unwrap::Context<IS>
where
    IS: io::IStream,
{
    async fn unwrap(&mut self, keyload: &mut Unwrap<'a>) -> Result<&mut Self> {
        let mut nonce = [0u8; NONCE_SIZE];
        let mut key: Option<[u8; KEY_SIZE]> = None;
        let mut n_subscribers = Size::default();
        let mut n_psks = Size::default();
        self.join(keyload.initial_state)?
            .absorb(NBytes::new(&mut nonce))?
            .absorb(&mut n_subscribers)?;

        for _ in 0..n_subscribers.inner() {
            let mut fork = self.fork();
            // Loop through provided number of identifiers and subsequent keys
            let mut subscriber_id = Permissioned::<Identifier>::default();
            fork.mask(&mut subscriber_id)?;

            if key.is_none() && keyload.user_id.is_some() {
                let user_id = keyload.user_id.unwrap();
                if subscriber_id.identifier() == &user_id.to_identifier() {
                    fork.decrypt(user_id, key.get_or_insert([0u8; KEY_SIZE])).await?;
                } else {
                    fork.drop(KEY_SIZE + x25519::PUBLIC_KEY_LENGTH)?;
                }
            } else {
                fork.drop(KEY_SIZE + x25519::PUBLIC_KEY_LENGTH)?;
            }
            keyload.subscribers.push(subscriber_id);
        }
        self.absorb(&mut n_psks)?;

        for _ in 0..n_psks.inner() {
            let mut fork = self.fork();

            // Loop thorugh provided psks and keys
            let mut psk_id = PskId::default();
            fork.mask(&mut psk_id)?;

            if key.is_some() {
                fork.drop(KEY_SIZE)?;
            } else {
                let mut masked_key = [0u8; KEY_SIZE];
                if let Some(psk) = keyload.psk_store.get(&psk_id) {
                    fork.absorb(External::new(&NBytes::new(psk)))?
                        .commit()?
                        .mask(NBytes::new(&mut masked_key))?;
                    key = Some(masked_key);

                    keyload.psks.push(psk_id);
                } else {
                    fork.drop(KEY_SIZE)?;
                }
            }
        }

        if let Some(key) = key {
            self.absorb(External::new(&NBytes::new(&key)))?
                .verify(&keyload.author_id)
                .await?;
        }
        self.commit()?;
        Ok(self)
    }
}<|MERGE_RESOLUTION|>--- conflicted
+++ resolved
@@ -119,13 +119,8 @@
         // Loop through provided identifiers, masking the shared key for each one
         for subscriber in subscribers {
             self.fork()
-<<<<<<< HEAD
-                .mask(subscriber)?
+                .mask(&subscriber)?
                 .encrypt_sizeof(subscriber.identifier(), &keyload.key)
-=======
-                .mask(&subscriber)?
-                .encrypt_sizeof(subscriber.identifier(), &exchange_key.to_bytes(), &keyload.key)
->>>>>>> 2af69c5f
                 .await?;
         }
         self.absorb(n_psks)?;
@@ -165,13 +160,8 @@
         // Loop through provided identifiers, masking the shared key for each one
         for subscriber in subscribers {
             self.fork()
-<<<<<<< HEAD
-                .mask(subscriber)?
+                .mask(&subscriber)?
                 .encrypt(subscriber.identifier(), &keyload.key)
-=======
-                .mask(&subscriber)?
-                .encrypt(subscriber.identifier(), &exchange_key.to_bytes(), &keyload.key)
->>>>>>> 2af69c5f
                 .await?;
         }
         self.absorb(n_psks)?;
