--- conflicted
+++ resolved
@@ -85,24 +85,7 @@
         }
     }
 
-<<<<<<< HEAD
-    /// Use the default version of the Transport Client
-    pub async fn with_default_transport<NewTransport>(self) -> Result<UserBuilder<NewTransport>>
-    where
-        NewTransport: for<'a> Transport<'a> + DefaultTransport,
-    {
-        // Separated as a method instead of defaulting at the build method to avoid requiring the bespoke
-        // bound T: DefaultTransport for all transports
-        Ok(UserBuilder {
-            transport: Some(NewTransport::try_default().await?),
-            id: self.id,
-            psks: self.psks,
-            lean: self.lean,
-        })
-    }
-
-=======
->>>>>>> 2da25156
+
     /// Inject a new Pre Shared Key and Id into the User Builder
     ///
     /// # Examples
@@ -161,21 +144,13 @@
     /// # Ok(())
     /// # }
     /// ```
-<<<<<<< HEAD
-    pub fn build(self) -> Result<User<T>> {
-        let transport = self
-            .transport
-            .ok_or_else(|| anyhow!("transport not specified, cannot build User without Transport"))?;
-
-        Ok(User::new(self.id, self.psks, transport, self.lean))
-=======
+
     pub fn build<Trans>(self) -> User<Trans>
     where
         T: IntoTransport<Trans>,
         Trans: for<'a> Transport<'a>,
     {
         User::new(self.id, self.psks, self.transport.into())
->>>>>>> 2da25156
     }
 
     /// Recover a user instance from the builder parameters.
