--- conflicted
+++ resolved
@@ -394,13 +394,8 @@
         let mut author = User::builder()
             .with_identity(Ed25519::from_seed("author"))
             .with_transport(transport.clone())
-<<<<<<< HEAD
             .build();
-        let announcement = author.create_stream(10).await?;
-=======
-            .build()?;
         let announcement = author.create_stream("BASE_BRANCH").await?;
->>>>>>> c4116b71
         let subscriber =
             subscriber_fixture("subscriber", &mut author, announcement.address(), transport.clone()).await?;
         Ok((author, subscriber, announcement.address(), transport))
