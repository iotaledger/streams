--- conflicted
+++ resolved
@@ -889,13 +889,8 @@
             })
             .collect::<Result<Vec<(_, _)>>>()?; // collect to handle possible error
         let content = PCF::new_final_frame().with_content(keyload::Wrap::new(
-<<<<<<< HEAD
-            &mut linked_msg_spongos,
-            subscribers.clone(),
-=======
             &mut announcement_msg_spongos,
             subscribers.clone().into_iter().collect::<Vec<_>>(),
->>>>>>> eec365b5
             &psk_ids_with_psks,
             encryption_key,
             nonce,
