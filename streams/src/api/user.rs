--- conflicted
+++ resolved
@@ -262,16 +262,9 @@
         let author_id = message.payload().content().author_id().clone();
 
         // Update branch links
-<<<<<<< HEAD
         self.set_latest_link(topic.clone(), address.relative());
-        self.state.author_identifier = Some(author_id.clone());
-        self.state.exchange_keys.insert(author_id, author_ke_pk);
+        self.state.author_identifier = Some(author_id);
         self.state.base_branch = topic.clone();
-=======
-        self.set_latest_link(&topic, address.relative());
-        self.state.author_identifier = Some(author_id);
-        self.state.base_branch = topic;
->>>>>>> 0d13ad9c
         self.state.stream_address = Some(address);
 
         Ok(Message::from_lets_message(address, message))
