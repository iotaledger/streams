--- conflicted
+++ resolved
@@ -623,13 +623,8 @@
                 Ok((
                     subscriber,
                     self.state
-<<<<<<< HEAD
                         .exchange_keys
                         .get(subscriber.identifier())
-=======
-                        .id_store
-                        .get_key(subscriber.identifier())
->>>>>>> a6f9914e
                         .ok_or_else(|| anyhow!("unknown subscriber '{}'", subscriber.identifier()))?,
                 ))
             })
