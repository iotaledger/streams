// Rust

use std::{cell::RefCell, rc::Rc};

// 3rd-arty
use anyhow::{anyhow, Result};
use textwrap::{fill, indent};

// IOTA
use identity::{
    core::Timestamp,
    did::MethodScope,
    iota::IotaVerificationMethod,
    prelude::{Client as DIDClient, IotaDocument, KeyPair as DIDKeyPair},
};

// Streams
use streams::{
    id::{DIDInfo, Ed25519, Permissioned, Psk, DID},
    transport::tangle,
    User,
};

use super::utils::{print_send_result, print_user};

const PUBLIC_PAYLOAD: &[u8] = b"PUBLICPAYLOAD";
const MASKED_PAYLOAD: &[u8] = b"MASKEDPAYLOAD";

pub async fn example(transport: Rc<RefCell<tangle::Client>>) -> Result<()> {
    let did_client = DIDClient::new().await?;
    println!("> Making DID with method for the Author");
    let author_did_info = make_did_info(&did_client, "auth_key").await?;
    println!("> Making another DID with method for a Subscriber");
    let subscriber_did_info = make_did_info(&did_client, "sub_key").await?;

    // Generate a simple PSK for storage by users
    let psk = Psk::from_seed("A pre shared key");
    let branch1_topic = "BRANCH1";

    let mut author = User::builder()
        .with_identity(DID::PrivateKey(author_did_info))
        .with_transport(transport.clone())
        .build()?;
    let mut subscriber_a = User::builder()
        .with_identity(DID::PrivateKey(subscriber_did_info))
        .with_transport(transport.clone())
        .build()?;
    let mut subscriber_b = User::builder()
        .with_identity(Ed25519::from_seed("SUBSCRIBERB9SEED"))
        .with_transport(transport.clone())
        .build()?;
    let mut subscriber_c = User::builder()
        .with_identity(Ed25519::from_seed("SUBSCRIBERC9SEED"))
        .with_psk(psk.to_pskid(), psk)
        .with_transport(transport.clone())
        .build()?;

    println!("> Author creates stream and sends its announcement");
    // Start at index 1, because we can. Will error if its already in use
    let announcement = author.create_stream("BASE_BRANCH").await?;
    print_send_result(&announcement);
    print_user("Author", &author);

    println!("> Subscribers read the announcement to connect to the stream");
    subscriber_a.receive_message(announcement.address()).await?;
    print_user("Subscriber A", &subscriber_a);
    subscriber_b.receive_message(announcement.address()).await?;
    print_user("Subscriber B", &subscriber_b);
    subscriber_c.receive_message(announcement.address()).await?;
    print_user("Subscriber C", &subscriber_c);

    // Predefine Subscriber A
    println!("> Subscribers A and B sends subscription");
    let subscription_a_as_a = subscriber_a.subscribe().await?;
    print_send_result(&subscription_a_as_a);
    print_user("Subscriber A", &subscriber_a);

    let subscription_b_as_b = subscriber_b.subscribe().await?;
    print_send_result(&subscription_b_as_b);
    print_user("Subscriber A", &subscriber_b);

    println!("> Author stores the PSK used by Subscriber C");
    author.add_psk(psk);

    println!("> Author reads subscription of subscribers A and B");
    let _subscription_a_as_author = author.receive_message(subscription_a_as_a.address()).await?;
    let subscription_b_as_author = author.receive_message(subscription_b_as_b.address()).await?;
    print_user("Author", &author);

    println!("> Author creates new branch");
    let branch_announcement = author.new_branch(branch1_topic).await?;
    print_send_result(&branch_announcement);
    print_user("Author", &author);

    println!("> Author issues keyload for everybody [Subscriber A, Subscriber B, PSK]");
    let first_keyload_as_author = author.send_keyload_for_all(branch1_topic).await?;
    print_send_result(&first_keyload_as_author);
    print_user("Author", &author);

    println!("> Author sends 3 signed packets linked to the keyload");
    for _ in 0..3 {
        let last_msg = author
            .send_signed_packet(branch1_topic, PUBLIC_PAYLOAD, MASKED_PAYLOAD)
            .await?;
        print_send_result(&last_msg);
    }
    print_user("Author", &author);

    println!("> Author issues new keyload for only Subscriber B and PSK");
    let second_keyload_as_author = author
        .send_keyload(
<<<<<<< HEAD
            last_msg.address().relative(),
            [Permissioned::Read(
                subscription_b_as_author.header().publisher().clone(),
            )],
=======
            branch1_topic,
            [Permissioned::Read(subscription_b_as_author.header().publisher())],
>>>>>>> 35ea66f5
            [psk.to_pskid()],
        )
        .await?;
    print_send_result(&second_keyload_as_author);
    print_user("Author", &author);

    println!("> Author sends 2 more signed packets linked to the latest keyload");
    for _ in 0..2 {
        let last_msg = author
            .send_signed_packet(branch1_topic, PUBLIC_PAYLOAD, MASKED_PAYLOAD)
            .await?;
        print_send_result(&last_msg);
    }
    print_user("Author", &author);

    println!("> Author sends 1 more signed packet linked to the first keyload");
    let last_msg = author
        .send_signed_packet(branch1_topic, PUBLIC_PAYLOAD, MASKED_PAYLOAD)
        .await?;
    print_send_result(&last_msg);
    print_user("Author", &author);

    println!("> Subscriber C receives 8 messages:");
    let messages_as_c = subscriber_c.fetch_next_messages().await?;
    print_user("Subscriber C", &subscriber_c);
    for message in &messages_as_c {
        println!("\t{}", message.address());
        println!("{}", indent(&fill(&format!("{:?}", message.content()), 140), "\t| "));
        println!("\t---");
    }
    assert_eq!(8, messages_as_c.len());

    println!("> Subscriber B receives 8 messages:");
    let messages_as_b = subscriber_b.fetch_next_messages().await?;
    print_user("Subscriber B", &subscriber_b);
    for message in &messages_as_c {
        println!("\t{}", message.address());
        println!("{}", indent(&fill(&format!("{:?}", message.content()), 140), "\t| "));
        println!("\t---");
    }
    assert_eq!(8, messages_as_b.len());

    println!("> Subscriber A receives 6 messages:");
    let messages_as_a = subscriber_a.fetch_next_messages().await?;
    print_user("Subscriber A", &subscriber_a);
    for message in &messages_as_c {
        println!("\t{}", message.address());
        println!("{}", indent(&fill(&format!("{:?}", message.content()), 140), "\t| "));
        println!("\t---");
    }
    assert_eq!(6, messages_as_a.len());

    Ok(())
}

async fn make_did_info(did_client: &DIDClient, fragment: &str) -> Result<DIDInfo> {
    // Create Keypair to act as base of identity
    let keypair = DIDKeyPair::new_ed25519()?;
    // Generate original DID document
    let mut document = IotaDocument::new(&keypair)?;
    // Sign document and publish to the tangle
    document.sign_self(keypair.private(), document.default_signing_method()?.id().clone())?;
    let receipt = did_client.publish_document(&document).await?;
    let did = document.id().clone();

    let streams_method_keys = DIDKeyPair::new_ed25519()?;
    let method = IotaVerificationMethod::new(
        did.clone(),
        streams_method_keys.type_(),
        streams_method_keys.public(),
        fragment,
    )?;
    if document.insert_method(method, MethodScope::VerificationMethod).is_ok() {
        document.metadata.previous_message_id = *receipt.message_id();
        document.metadata.updated = Timestamp::now_utc();
        document.sign_self(keypair.private(), document.default_signing_method()?.id().clone())?;

        let _update_receipt = did_client.publish_document(&document).await?;
    } else {
        return Err(anyhow!("Failed to update method"));
    }

    Ok(DIDInfo::new(did, fragment.to_string(), streams_method_keys))
}<|MERGE_RESOLUTION|>--- conflicted
+++ resolved
@@ -109,15 +109,8 @@
     println!("> Author issues new keyload for only Subscriber B and PSK");
     let second_keyload_as_author = author
         .send_keyload(
-<<<<<<< HEAD
-            last_msg.address().relative(),
-            [Permissioned::Read(
-                subscription_b_as_author.header().publisher().clone(),
-            )],
-=======
             branch1_topic,
-            [Permissioned::Read(subscription_b_as_author.header().publisher())],
->>>>>>> 35ea66f5
+            [Permissioned::Read(subscription_b_as_author.header().publisher().clone())],
             [psk.to_pskid()],
         )
         .await?;
