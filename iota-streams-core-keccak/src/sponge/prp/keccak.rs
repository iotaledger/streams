#![allow(clippy::derivable_impls)]

use iota_streams_core::{
    prelude::{
        generic_array::GenericArray,
        typenum::{U168, U32},
    },
    sponge::prp::PRP,
};

<<<<<<< HEAD
#[derive(Clone, Default)]
=======
#[derive(Clone, Debug)]
>>>>>>> ee8e835b
pub struct KeccakF1600 {
    state: [u64; 25],
}

impl KeccakF1600 {
    pub fn permutation(&mut self) {
        keccak::f1600(&mut self.state);
    }
}

impl PRP for KeccakF1600 {
    type RateSize = U168; // (1600 - 256) / 8

    type CapacitySize = U32; // 256

    fn transform(&mut self) {
        self.permutation();
    }

    fn outer(&self) -> &GenericArray<u8, Self::RateSize> {
        unsafe { &*(self.state.as_ptr() as *const GenericArray<u8, Self::RateSize>) }
    }

    fn outer_mut(&mut self) -> &mut GenericArray<u8, Self::RateSize> {
        unsafe { &mut *(self.state.as_mut_ptr() as *mut GenericArray<u8, Self::RateSize>) }
    }

    fn inner(&self) -> &GenericArray<u8, Self::CapacitySize> {
        unsafe { &*(self.state.as_ptr().add(21) as *const GenericArray<u8, Self::CapacitySize>) }
    }

    fn from_inner(inner: &GenericArray<u8, Self::CapacitySize>) -> Self {
        let mut state = [0_u64; 25];
        let i = unsafe { &mut *(state.as_mut_ptr().add(21) as *mut GenericArray<u8, Self::CapacitySize>) };
        *i = *inner;
        Self { state }
    }
}<|MERGE_RESOLUTION|>--- conflicted
+++ resolved
@@ -8,11 +8,7 @@
     sponge::prp::PRP,
 };
 
-<<<<<<< HEAD
-#[derive(Clone, Default)]
-=======
-#[derive(Clone, Debug)]
->>>>>>> ee8e835b
+#[derive(Clone, Default, Debug)]
 pub struct KeccakF1600 {
     state: [u64; 25],
 }
