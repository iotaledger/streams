--- conflicted
+++ resolved
@@ -91,23 +91,6 @@
     // Fetch state of subscriber for comparison after reset
     let sub_a_start_state: HashMap<_,_> = subscriberA.fetch_state()?.into_iter().collect();
 
-<<<<<<< HEAD
-=======
-    println!("\nSubscribe A");
-    let subscribeA_link = {
-        let msg = subscriberA.send_subscribe(&announcement_link).await?;
-        println!("  msg => <{}> <{:x}>", msg.msgid, msg.to_msg_index());
-        print!("  SubscriberA: {}", subscriberA);
-        msg
-    };
-
-    println!("\nHandle Subscribe A");
-    {
-        author.receive_subscribe(&subscribeA_link).await?;
-        print!("  Author     : {}", author);
-    }
-
->>>>>>> 720128ee
     println!("\nSubscribe B");
     let subscribeB_link = {
         let msg = subscriberB.send_subscribe(&announcement_link).await?;
