use iota_streams::{
    app::message::HasLink,
    app_channels::api::{
        psk_from_seed,
        pskid_from_psk,
        tangle::{
            Author,
            ChannelType,
            Subscriber,
            Transport,
        }
    },
    core::{
        prelude::{HashMap, Rc},
        print,
        println,
        try_or,
        Errors::*,
        Result,
    },
    ddml::types::*,
};

use core::cell::RefCell;

use super::utils;

pub fn example<T: Transport>(transport: Rc<RefCell<T>>, channel_type: ChannelType, seed: &str) -> Result<()> {
    let mut author = Author::new(seed, channel_type, transport.clone());
    println!("Author multi branching?: {}", author.is_multi_branching());

    let mut subscriberA = Subscriber::new("SUBSCRIBERA9SEED", transport.clone());
    let mut subscriberB = Subscriber::new("SUBSCRIBERB9SEED", transport.clone());
    let mut subscriberC = Subscriber::new("SUBSCRIBERC9SEED", transport);

    let public_payload = Bytes("PUBLICPAYLOAD".as_bytes().to_vec());
    let masked_payload = Bytes("MASKEDPAYLOAD".as_bytes().to_vec());

    println!("\nAnnounce Channel");
    let announcement_link = {
        let msg = author.send_announce()?;
        println!("  msg => <{}> {:?}", msg.msgid, msg);
        print!("  Author     : {}", author);
        msg
    };

    println!("\nHandle Announce Channel");
    {
        subscriberA.receive_announcement(&announcement_link)?;
        print!("  SubscriberA: {}", subscriberA);
        try_or!(
            author.channel_address() == subscriberA.channel_address(),
            ApplicationInstanceMismatch(String::from("A"))
        )?;
        subscriberB.receive_announcement(&announcement_link)?;
        print!("  SubscriberB: {}", subscriberB);
        try_or!(
            author.channel_address() == subscriberB.channel_address(),
            ApplicationInstanceMismatch(String::from("B"))
        )?;
        subscriberC.receive_announcement(&announcement_link)?;
        print!("  SubscriberC: {}", subscriberC);
        try_or!(
            author.channel_address() == subscriberC.channel_address(),
            ApplicationInstanceMismatch(String::from("C"))
        )?;

        try_or!(
            subscriberA
                .channel_address()
                .map_or(false, |appinst| appinst == announcement_link.base()),
            ApplicationInstanceAnnouncementMismatch(String::from("C"))
        )?;
        try_or!(
            subscriberA.is_multi_branching() == author.is_multi_branching(),
            BranchingFlagMismatch(String::from("A"))
        )?;
    }

<<<<<<< HEAD
    // Generate a simple PSK for storage by users
    let psk = psk_from_seed("A pre shared key".as_bytes());
    let pskid = pskid_from_psk(&psk);
    author.store_psk(pskid.clone(), psk.clone())?;
    subscriberC.store_psk(pskid, psk)?;
=======
    // Fetch state of subscriber for comparison after reset
    let sub_a_start_state: HashMap<_,_> = subscriberA.fetch_state()?.into_iter().collect();
>>>>>>> 2d5c0bd3

    println!("\nSubscribe A");
    let subscribeA_link = {
        let msg = subscriberA.send_subscribe(&announcement_link)?;
        println!("  msg => <{}> {:?}", msg.msgid, msg);
        print!("  SubscriberA: {}", subscriberA);
        msg
    };

    println!("\nHandle Subscribe A");
    {
        author.receive_subscribe(&subscribeA_link)?;
        print!("  Author     : {}", author);
    }

    println!("\nShare keyload for everyone [SubscriberA]");
    let (keyload_link, keyload_seq) = {
        let (msg, seq) = author.send_keyload_for_everyone(&announcement_link)?;
        let seq = seq.unwrap();
        println!("  msg => <{}> {:?}", msg.msgid, msg);
        println!("  seq => <{}> {:?}", seq.msgid, seq);
        print!("  Author     : {}", author);
        (msg, seq)
    };

    println!("\nHandle Share keyload for everyone [SubscriberA, PSK]: {:?}", &keyload_link);
    {
        let msg_tag = subscriberA.receive_sequence(&keyload_seq)?;
        let resultB = subscriberB.receive_keyload(&msg_tag)?;
        print!("  SubscriberB: {}", subscriberB);
        try_or!(!resultB, SubscriberAccessMismatch(String::from("B")))?;

        subscriberA.receive_keyload(&msg_tag)?;
        print!("  SubscriberA: {}", subscriberA);

        subscriberC.receive_keyload(&msg_tag)?;
        print!("  SubscriberC: {}", subscriberC);

    }

    println!("\nSubscriber A fetching transactions...");
    utils::s_fetch_next_messages(&mut subscriberA);

    println!("\nTagged packet 1 - SubscriberA");
    let (tagged_packet_link, tagged_packet_seq) = {
        let (msg, seq) = subscriberA.send_tagged_packet(&keyload_link, &public_payload, &masked_payload)?;
        let seq = seq.unwrap();
        println!("  msg => <{}> {:?}", msg.msgid, msg);
        println!("  seq => <{}> {:?}", seq.msgid, seq);
        print!("  SubscriberA: {}", subscriberA);
        (msg, seq)
    };

    println!("\nHandle Tagged packet 1 - SubscriberA");
    {
        let msg_tag = author.receive_sequence(&tagged_packet_seq)?;
        let (unwrapped_public, unwrapped_masked) = author.receive_tagged_packet(&msg_tag)?;
        print!("  Author     : {}", author);
        try_or!(
            public_payload == unwrapped_public,
            PublicPayloadMismatch(public_payload.to_string(), unwrapped_public.to_string())
        )?;
        try_or!(
            masked_payload == unwrapped_masked,
            MaskedPayloadMismatch(masked_payload.to_string(), unwrapped_masked.to_string())
        )?;

        let (unwrapped_public, unwrapped_masked) = subscriberC.receive_tagged_packet(&msg_tag)?;
        print!("  SubscriberC: {}", subscriberC);
        try_or!(
            public_payload == unwrapped_public,
            PublicPayloadMismatch(public_payload.to_string(), unwrapped_public.to_string())
        )?;
        try_or!(
            masked_payload == unwrapped_masked,
            MaskedPayloadMismatch(masked_payload.to_string(), unwrapped_masked.to_string())
        )?;

        let resultB = subscriberB.receive_tagged_packet(&msg_tag);
        print!("  SubscriberB: {}", subscriberB);
        try_or!(resultB.is_err(), SubscriberAccessMismatch(String::from("B")))?;
    }

    println!("\nAuthor fetching transactions...");
    utils::a_fetch_next_messages(&mut author);

    println!("\nSigned packet");
    let (_signed_packet_link, signed_packet_seq) = {
        let (msg, seq) = author.send_signed_packet(&tagged_packet_link, &public_payload, &masked_payload)?;
        let seq = seq.unwrap();
        println!("  msg => <{}> {:?}", msg.msgid, msg);
        println!("  seq => <{}> {:?}", seq.msgid, seq);
        print!("  Author     : {}", author);
        (msg, seq)
    };

    println!("\nHandle Signed packet");
    {
        let msg_tag = subscriberA.receive_sequence(&signed_packet_seq)?;
        let (_signer_pk, unwrapped_public, unwrapped_masked) = subscriberA.receive_signed_packet(&msg_tag)?;
        print!("  SubscriberA: {}", subscriberA);
        try_or!(
            public_payload == unwrapped_public,
            PublicPayloadMismatch(public_payload.to_string(), unwrapped_public.to_string())
        )?;
        try_or!(
            masked_payload == unwrapped_masked,
            MaskedPayloadMismatch(masked_payload.to_string(), unwrapped_masked.to_string())
        )?;
    }

    println!("\nSubscribe B");
    let subscribeB_link = {
        let msg = subscriberB.send_subscribe(&announcement_link)?;
        println!("  msg => <{}> {:?}", msg.msgid, msg);
        print!("  SubscriberB: {}", subscriberB);
        msg
    };

    println!("\nHandle Subscribe B");
    {
        author.receive_subscribe(&subscribeB_link)?;
        print!("  Author     : {}", author);
    }

    println!("\nShare keyload for everyone [SubscriberA, SubscriberB]");
    let (keyload_link, keyload_seq) = {
        let (msg, seq) = author.send_keyload_for_everyone(&announcement_link)?;
        let seq = seq.unwrap();
        println!("  msg => <{}> {:?}", msg.msgid, msg);
        println!("  seq => <{}> {:?}", seq.msgid, seq);
        print!("  Author     : {}", author);
        (msg, seq)
    };

    println!("\nHandle Share keyload for everyone [SubscriberA, SubscriberB]");
    {
        let msg_tag = subscriberA.receive_sequence(&keyload_seq)?;
        print!("  Author     : {}", author);

        subscriberA.receive_keyload(&msg_tag)?;
        print!("  SubscriberA: {}", subscriberA);
        subscriberB.receive_keyload(&msg_tag)?;
        print!("  SubscriberB: {}", subscriberB);
        subscriberC.receive_keyload(&msg_tag)?;
        print!("  SubscriberC: {}", subscriberC);
    }

    println!("\nSubscriber A fetching transactions...");
    utils::s_fetch_next_messages(&mut subscriberA);

    println!("\nTagged packet 2 - SubscriberA");
    let (tagged_packet_link, tagged_packet_seq) = {
        let (msg, seq) = subscriberA.send_tagged_packet(&keyload_link, &public_payload, &masked_payload)?;
        let seq = seq.unwrap();
        println!("  msg => <{}> {:?}", msg.msgid, msg);
        println!("  seq => <{}> {:?}", seq.msgid, seq);
        print!("  SubscriberA: {}", subscriberA);
        (msg, seq)
    };

    println!("\nHandle Tagged packet 2 - SubscriberA");
    {
        let msg_tag = author.receive_sequence(&tagged_packet_seq)?;
        let (unwrapped_public, unwrapped_masked) = author.receive_tagged_packet(&msg_tag)?;
        print!("  Author     : {}", author);
        try_or!(
            public_payload == unwrapped_public,
            PublicPayloadMismatch(public_payload.to_string(), unwrapped_public.to_string())
        )?;
        try_or!(
            masked_payload == unwrapped_masked,
            MaskedPayloadMismatch(masked_payload.to_string(), unwrapped_masked.to_string())
        )?;

        let (unwrapped_public, unwrapped_masked) = subscriberC.receive_tagged_packet(&msg_tag)?;
        print!("  SubscriberC     : {}", subscriberC);
        try_or!(
            public_payload == unwrapped_public,
            PublicPayloadMismatch(public_payload.to_string(), unwrapped_public.to_string())
        )?;
        try_or!(
            masked_payload == unwrapped_masked,
            MaskedPayloadMismatch(masked_payload.to_string(), unwrapped_masked.to_string())
        )?;
    }

    println!("\nSubscriber B fetching transactions...");
    utils::s_fetch_next_messages(&mut subscriberB);

    println!("\nTagged packet 3 - SubscriberB");
    let (tagged_packet_link, tagged_packet_seq) = {
        let (msg, seq) = subscriberB.send_tagged_packet(&tagged_packet_link, &public_payload, &masked_payload)?;
        let seq = seq.unwrap();
        println!("  msg => <{}> {:?}", msg.msgid, msg);
        println!("  seq => <{}> {:?}", seq.msgid, seq);
        print!("  SubscriberB: {}", subscriberB);
        (msg, seq)
    };

    println!("\nHandle Tagged packet 3 - SubscriberB");
    {
        let msg_tag = subscriberA.receive_sequence(&tagged_packet_seq)?;
        print!("  SubscriberA: {}", subscriberA);

        let (unwrapped_public, unwrapped_masked) = author.receive_tagged_packet(&msg_tag)?;
        print!("  Author     : {}", author);
        try_or!(
            public_payload == unwrapped_public,
            PublicPayloadMismatch(public_payload.to_string(), unwrapped_public.to_string())
        )?;
        try_or!(
            masked_payload == unwrapped_masked,
            MaskedPayloadMismatch(masked_payload.to_string(), unwrapped_masked.to_string())
        )?;
        let (unwrapped_public, unwrapped_masked) = subscriberC.receive_tagged_packet(&msg_tag)?;
        print!("  SubscriberC: {}", subscriberC);
        try_or!(
            public_payload == unwrapped_public,
            PublicPayloadMismatch(public_payload.to_string(), unwrapped_public.to_string())
        )?;
        try_or!(
            masked_payload == unwrapped_masked,
            MaskedPayloadMismatch(masked_payload.to_string(), unwrapped_masked.to_string())
        )?;
    }

    println!("\nSubscriber C fetching transactions...");
    utils::s_fetch_next_messages(&mut subscriberC);

    println!("\nTagged packet 4 - SubscriberC");
    let (tagged_packet_link, tagged_packet_seq) = {
        let (msg, seq) = subscriberC.send_tagged_packet(&tagged_packet_link, &public_payload, &masked_payload)?;
        let seq = seq.unwrap();
        println!("  msg => <{}> {}", msg.msgid, msg);
        println!("  seq => <{}> {}", seq.msgid, seq);
        print!("  SubscriberC: {}", subscriberC);
        (msg, seq)
    };

    println!("\nHandle Tagged packet 4 - SubscriberC");
    {
        let msg_tag = subscriberA.receive_sequence(&tagged_packet_seq)?;
        print!("  SubscriberA: {}", subscriberA);

        let (unwrapped_public, unwrapped_masked) = author.receive_tagged_packet(&msg_tag)?;
        print!("  Author     : {}", author);
        try_or!(
            public_payload == unwrapped_public,
            PublicPayloadMismatch(public_payload.to_string(), unwrapped_public.to_string())
        )?;
        try_or!(
            masked_payload == unwrapped_masked,
            MaskedPayloadMismatch(masked_payload.to_string(), unwrapped_masked.to_string())
        )?;
        let (unwrapped_public, unwrapped_masked) = subscriberB.receive_tagged_packet(&msg_tag)?;
        print!("  SubscriberB: {}", subscriberB);
        try_or!(
            public_payload == unwrapped_public,
            PublicPayloadMismatch(public_payload.to_string(), unwrapped_public.to_string())
        )?;
        try_or!(
            masked_payload == unwrapped_masked,
            MaskedPayloadMismatch(masked_payload.to_string(), unwrapped_masked.to_string())
        )?;

    }

    println!("\nAuthor fetching transactions...");
    utils::a_fetch_next_messages(&mut author);

    println!("\nSigned packet");
    let (signed_packet_link, signed_packet_seq) = {
        let (msg, seq) = author.send_signed_packet(&tagged_packet_seq, &public_payload, &masked_payload)?;
        let seq = seq.unwrap();
        println!("  msg => <{}> {:?}", msg.msgid, msg);
        println!("  seq => <{}> {:?}", seq.msgid, seq);
        print!("  Author     : {}", author);
        (msg, seq)
    };

    println!("\nHandle Signed packet");
    {
        let msg_tag = subscriberA.receive_sequence(&signed_packet_seq)?;
        print!("  Author     : {}", author);

        println!("\nSubscriber A fetching transactions...");
        utils::s_fetch_next_messages(&mut subscriberA);
        println!("\nSubscriber B fetching transactions...");
        utils::s_fetch_next_messages(&mut subscriberB);

        let (_signer_pk, unwrapped_public, unwrapped_masked) = subscriberA.receive_signed_packet(&msg_tag)?;
        print!("  SubscriberA: {}", subscriberA);
        try_or!(
            public_payload == unwrapped_public,
            PublicPayloadMismatch(public_payload.to_string(), unwrapped_public.to_string())
        )?;
        try_or!(
            masked_payload == unwrapped_masked,
            MaskedPayloadMismatch(masked_payload.to_string(), unwrapped_masked.to_string())
        )?;
        let (_signer_pk, unwrapped_public, unwrapped_masked) = subscriberB.receive_signed_packet(&msg_tag)?;
        print!("  SubscriberB: {}", subscriberB);
        try_or!(
            public_payload == unwrapped_public,
            PublicPayloadMismatch(public_payload.to_string(), unwrapped_public.to_string())
        )?;
        try_or!(
            masked_payload == unwrapped_masked,
            MaskedPayloadMismatch(masked_payload.to_string(), unwrapped_masked.to_string())
        )?;
    }

    println!("\nSubscriber A checking previous message");
    {
        let msg = subscriberA.fetch_prev_msg(&signed_packet_link)?;
        println!("Found message: {}", msg.link.msgid);
        try_or!(
            msg.link == tagged_packet_link,
            LinkMismatch(msg.link.msgid.to_string(), tagged_packet_link.msgid.to_string())
        )?;
        println!("  SubscriberA: {}", subscriberA);
    }

    println!("\nSubscriber A checking 3 previous messages");
    {
        let msgs = subscriberA.fetch_prev_msgs(&signed_packet_link, 3)?;
        try_or!(msgs.len() == 3, ValueMismatch(3, msgs.len()))?;
        println!("Found {} messages", msgs.len());
        println!("  SubscriberB: {}", subscriberA);
    }

    subscriberA.reset_state()?;
    let new_state: HashMap<_,_>  = subscriberA.fetch_state()?.into_iter().collect();

    println!("\nSubscriber A resetting state");
    let mut matches = false;
    for (old_pk, old_cursor) in sub_a_start_state.iter() {
        if new_state.contains_key(old_pk) && new_state[old_pk].link == old_cursor.link {
            matches = true
        }
        try_or!(matches, StateMismatch)?;
    }
    println!("Subscriber states matched");

    Ok(())
}<|MERGE_RESOLUTION|>--- conflicted
+++ resolved
@@ -77,16 +77,14 @@
         )?;
     }
 
-<<<<<<< HEAD
     // Generate a simple PSK for storage by users
     let psk = psk_from_seed("A pre shared key".as_bytes());
     let pskid = pskid_from_psk(&psk);
     author.store_psk(pskid.clone(), psk.clone())?;
     subscriberC.store_psk(pskid, psk)?;
-=======
+
     // Fetch state of subscriber for comparison after reset
     let sub_a_start_state: HashMap<_,_> = subscriberA.fetch_state()?.into_iter().collect();
->>>>>>> 2d5c0bd3
 
     println!("\nSubscribe A");
     let subscribeA_link = {
